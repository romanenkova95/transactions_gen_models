name: coles_age

<<<<<<< HEAD
dataset:
  _target_: src.coles.CustomColesDataset
  min_len: 20
  col_time: event_time
  splitter:
    _target_: ptls.frames.coles.split_strategy.NoSplit
    # split_count: 5
    # cnt_min: 20
    # cnt_max: 60

=======
>>>>>>> 210127e9
datamodule:
  _target_: ptls.frames.PtlsDataModule
  train_batch_size: 256
  valid_batch_size: 256
  train_num_workers: 4
  valid_num_workers: 4

model:
  _target_: src.coles.CustomCoLES
  optimizer_partial:
    _partial_: True
    _target_: torch.optim.Adam
    lr: .001
    weight_decay: .00005
  lr_scheduler_partial:
    _partial_: True
    _target_: torch.optim.lr_scheduler.ReduceLROnPlateau
    factor: .5
    patience: 2
  sequence_encoder:
    _target_: ptls.nn.RnnSeqEncoder
    trx_encoder:
      _target_: ptls.nn.TrxEncoder
      embeddings_noise: .005
      embeddings: {mcc_code: {in: 202, out: 32}}
      numeric_values: {event_time: log}
    hidden_size: 32
    type: gru

defaults:
  - trainer_coles: trainer <|MERGE_RESOLUTION|>--- conflicted
+++ resolved
@@ -1,18 +1,5 @@
 name: coles_age
 
-<<<<<<< HEAD
-dataset:
-  _target_: src.coles.CustomColesDataset
-  min_len: 20
-  col_time: event_time
-  splitter:
-    _target_: ptls.frames.coles.split_strategy.NoSplit
-    # split_count: 5
-    # cnt_min: 20
-    # cnt_max: 60
-
-=======
->>>>>>> 210127e9
 datamodule:
   _target_: ptls.frames.PtlsDataModule
   train_batch_size: 256
