name: coles_churn
<<<<<<< HEAD
test_size: 0.2
  
validation_dataset:
  _target_: src.coles.CustomColesValidationDataset
  min_len: 20
  seq_len: 40
  stride: 1
  local_target_col: churn_target
=======

dataset:
  _target_: src.coles.CustomColesDataset
  min_len: 15
  split_count: 5
  random_min_seq_len: 15
  random_max_seq_len: 150
>>>>>>> bd20b363
  col_time: event_time

datamodule:
  _target_: ptls.frames.PtlsDataModule
  train_batch_size: 128
  valid_batch_size: 128
  train_num_workers: 8
  valid_num_workers: 8

model:
  _target_: src.coles.CustomCoLES
  optimizer_partial:
    _partial_: True
    _target_: torch.optim.Adam
    lr: 0.004
    weight_decay: 0.0
  lr_scheduler_partial:
    _partial_: True
    _target_: torch.optim.lr_scheduler.ReduceLROnPlateau
    factor: 0.9025
    patience: 2
  sequence_encoder:
    _target_: ptls.nn.RnnSeqEncoder
    trx_encoder:
      _target_: ptls.nn.TrxEncoder
      use_batch_norm_with_lens: True
      norm_embeddings: False
      embeddings_noise: 0.0003
      embeddings: {mcc_code: {in: 345, out: 24}}
      numeric_values: {amount: identity}
    hidden_size: 1024
    bidir: False
    trainable_starter: static
    type: lstm

defaults:
  - trainer_coles: trainer <|MERGE_RESOLUTION|>--- conflicted
+++ resolved
@@ -1,23 +1,4 @@
 name: coles_churn
-<<<<<<< HEAD
-test_size: 0.2
-  
-validation_dataset:
-  _target_: src.coles.CustomColesValidationDataset
-  min_len: 20
-  seq_len: 40
-  stride: 1
-  local_target_col: churn_target
-=======
-
-dataset:
-  _target_: src.coles.CustomColesDataset
-  min_len: 15
-  split_count: 5
-  random_min_seq_len: 15
-  random_max_seq_len: 150
->>>>>>> bd20b363
-  col_time: event_time
 
 datamodule:
   _target_: ptls.frames.PtlsDataModule
