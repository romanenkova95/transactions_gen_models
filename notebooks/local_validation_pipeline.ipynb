--- conflicted
+++ resolved
@@ -1,575 +1,571 @@
 {
- "cells": [
-  {
-   "cell_type": "code",
-   "execution_count": 1,
-   "id": "523b8323",
-   "metadata": {},
-   "outputs": [],
-   "source": [
-    "import warnings\n",
-    "warnings.filterwarnings(\"ignore\")\n",
-    "\n",
-    "import os\n",
-    "import sys\n",
-    "\n",
-    "dir2 = os.path.abspath('')\n",
-    "dir1 = os.path.dirname(dir2)\n",
-    "if not dir1 in sys.path:\n",
-    "    sys.path.append(dir1)\n",
-    "\n",
-    "os.chdir('..')\n",
-    "\n",
-    "%load_ext autoreload\n",
-    "%autoreload"
-   ]
-  },
-  {
-   "cell_type": "code",
-   "execution_count": 2,
-   "id": "ec405c66",
-   "metadata": {},
-   "outputs": [
-    {
-     "name": "stderr",
-     "output_type": "stream",
-     "text": [
-      "comet_ml is installed but `COMET_API_KEY` is not set.\n"
-     ]
-    }
+   "cells": [
+      {
+         "cell_type": "code",
+         "execution_count": 1,
+         "id": "523b8323",
+         "metadata": {},
+         "outputs": [],
+         "source": [
+            "import warnings\n",
+            "warnings.filterwarnings(\"ignore\")\n",
+            "\n",
+            "import os\n",
+            "import sys\n",
+            "\n",
+            "dir2 = os.path.abspath('')\n",
+            "dir1 = os.path.dirname(dir2)\n",
+            "if not dir1 in sys.path:\n",
+            "    sys.path.append(dir1)\n",
+            "\n",
+            "os.chdir('..')\n",
+            "\n",
+            "%load_ext autoreload\n",
+            "%autoreload"
+         ]
+      },
+      {
+         "cell_type": "code",
+         "execution_count": 2,
+         "id": "ec405c66",
+         "metadata": {},
+         "outputs": [
+            {
+               "name": "stderr",
+               "output_type": "stream",
+               "text": [
+                  "comet_ml is installed but `COMET_API_KEY` is not set.\n"
+               ]
+            }
+         ],
+         "source": [
+            "from pathlib import Path\n",
+            "\n",
+            "import pandas as pd\n",
+            "\n",
+            "import torch\n",
+            "\n",
+            "from hydra import initialize, compose\n",
+            "from hydra.utils import instantiate\n",
+            "\n",
+            "from ptls.frames import PtlsDataModule\n",
+            "from ptls.frames.coles import ColesDataset\n",
+            "\n",
+            "from ptls.data_load.datasets import MemoryMapDataset\n",
+            "from ptls.data_load.iterable_processing import SeqLenFilter\n",
+            "\n",
+            "from pytorch_lightning import Trainer, seed_everything\n",
+            "from pytorch_lightning.loggers import TensorBoardLogger, CometLogger\n",
+            "\n",
+            "from sklearn.model_selection import train_test_split\n",
+            "\n",
+            "from src.local_validation import LocalValidationModel\n",
+            "\n",
+            "from src.utils.logging_utils import get_logger\n",
+            "from src.preprocessing import preprocess\n"
+         ]
+      },
+      {
+         "cell_type": "markdown",
+         "id": "2c0ee347",
+         "metadata": {},
+         "source": [
+            "## Read data"
+         ]
+      },
+      {
+         "cell_type": "code",
+         "execution_count": 3,
+         "id": "10c11f29",
+         "metadata": {},
+         "outputs": [],
+         "source": [
+            "DATASET = \"churn\"\n",
+            "\n",
+            "with initialize(config_path=\"../config\", version_base=None):\n",
+            "    cfg = compose(config_name=\"config_\" + DATASET)\n",
+            "    \n",
+            "cfg_preprop = cfg[\"preprocessing\"]\n",
+            "cfg_dataset = cfg[\"dataset\"]\n",
+            "cfg_model = cfg[\"model\"]\n",
+            "cfg_validation = cfg[\"validation\"]"
+         ]
+      },
+      {
+         "cell_type": "code",
+         "execution_count": 4,
+         "id": "4d1fc50a",
+         "metadata": {},
+         "outputs": [
+            {
+               "data": {
+                  "text/html": [
+                     "<div>\n",
+                     "<style scoped>\n",
+                     "    .dataframe tbody tr th:only-of-type {\n",
+                     "        vertical-align: middle;\n",
+                     "    }\n",
+                     "\n",
+                     "    .dataframe tbody tr th {\n",
+                     "        vertical-align: top;\n",
+                     "    }\n",
+                     "\n",
+                     "    .dataframe thead th {\n",
+                     "        text-align: right;\n",
+                     "    }\n",
+                     "</style>\n",
+                     "<table border=\"1\" class=\"dataframe\">\n",
+                     "  <thead>\n",
+                     "    <tr style=\"text-align: right;\">\n",
+                     "      <th></th>\n",
+                     "      <th>user_id</th>\n",
+                     "      <th>mcc_code</th>\n",
+                     "      <th>timestamp</th>\n",
+                     "      <th>amount</th>\n",
+                     "      <th>global_target</th>\n",
+                     "      <th>holiday_target</th>\n",
+                     "      <th>weekend_target</th>\n",
+                     "      <th>churn_target</th>\n",
+                     "    </tr>\n",
+                     "  </thead>\n",
+                     "  <tbody>\n",
+                     "    <tr>\n",
+                     "      <th>0</th>\n",
+                     "      <td>0</td>\n",
+                     "      <td>147</td>\n",
+                     "      <td>2017-10-21 00:00:00</td>\n",
+                     "      <td>5023.0</td>\n",
+                     "      <td>0</td>\n",
+                     "      <td>0</td>\n",
+                     "      <td>1</td>\n",
+                     "      <td>0</td>\n",
+                     "    </tr>\n",
+                     "    <tr>\n",
+                     "      <th>1</th>\n",
+                     "      <td>0</td>\n",
+                     "      <td>244</td>\n",
+                     "      <td>2017-10-12 12:24:07</td>\n",
+                     "      <td>20000.0</td>\n",
+                     "      <td>0</td>\n",
+                     "      <td>0</td>\n",
+                     "      <td>0</td>\n",
+                     "      <td>0</td>\n",
+                     "    </tr>\n",
+                     "    <tr>\n",
+                     "      <th>2</th>\n",
+                     "      <td>0</td>\n",
+                     "      <td>204</td>\n",
+                     "      <td>2017-12-05 00:00:00</td>\n",
+                     "      <td>767.0</td>\n",
+                     "      <td>0</td>\n",
+                     "      <td>0</td>\n",
+                     "      <td>0</td>\n",
+                     "      <td>0</td>\n",
+                     "    </tr>\n",
+                     "    <tr>\n",
+                     "      <th>3</th>\n",
+                     "      <td>0</td>\n",
+                     "      <td>158</td>\n",
+                     "      <td>2017-10-21 00:00:00</td>\n",
+                     "      <td>2031.0</td>\n",
+                     "      <td>0</td>\n",
+                     "      <td>0</td>\n",
+                     "      <td>1</td>\n",
+                     "      <td>0</td>\n",
+                     "    </tr>\n",
+                     "    <tr>\n",
+                     "      <th>4</th>\n",
+                     "      <td>0</td>\n",
+                     "      <td>245</td>\n",
+                     "      <td>2017-10-24 13:14:24</td>\n",
+                     "      <td>36562.0</td>\n",
+                     "      <td>0</td>\n",
+                     "      <td>0</td>\n",
+                     "      <td>0</td>\n",
+                     "      <td>0</td>\n",
+                     "    </tr>\n",
+                     "    <tr>\n",
+                     "      <th>...</th>\n",
+                     "      <td>...</td>\n",
+                     "      <td>...</td>\n",
+                     "      <td>...</td>\n",
+                     "      <td>...</td>\n",
+                     "      <td>...</td>\n",
+                     "      <td>...</td>\n",
+                     "      <td>...</td>\n",
+                     "      <td>...</td>\n",
+                     "    </tr>\n",
+                     "    <tr>\n",
+                     "      <th>490508</th>\n",
+                     "      <td>10215</td>\n",
+                     "      <td>102</td>\n",
+                     "      <td>2016-12-17 00:00:00</td>\n",
+                     "      <td>2110.9</td>\n",
+                     "      <td>0</td>\n",
+                     "      <td>0</td>\n",
+                     "      <td>1</td>\n",
+                     "      <td>0</td>\n",
+                     "    </tr>\n",
+                     "    <tr>\n",
+                     "      <th>490509</th>\n",
+                     "      <td>10215</td>\n",
+                     "      <td>158</td>\n",
+                     "      <td>2016-12-16 00:00:00</td>\n",
+                     "      <td>31.0</td>\n",
+                     "      <td>0</td>\n",
+                     "      <td>0</td>\n",
+                     "      <td>0</td>\n",
+                     "      <td>0</td>\n",
+                     "    </tr>\n",
+                     "    <tr>\n",
+                     "      <th>490510</th>\n",
+                     "      <td>10215</td>\n",
+                     "      <td>158</td>\n",
+                     "      <td>2016-12-06 00:00:00</td>\n",
+                     "      <td>182.0</td>\n",
+                     "      <td>0</td>\n",
+                     "      <td>0</td>\n",
+                     "      <td>0</td>\n",
+                     "      <td>0</td>\n",
+                     "    </tr>\n",
+                     "    <tr>\n",
+                     "      <th>490511</th>\n",
+                     "      <td>10215</td>\n",
+                     "      <td>244</td>\n",
+                     "      <td>2016-12-06 13:39:49</td>\n",
+                     "      <td>5000.0</td>\n",
+                     "      <td>0</td>\n",
+                     "      <td>0</td>\n",
+                     "      <td>0</td>\n",
+                     "      <td>0</td>\n",
+                     "    </tr>\n",
+                     "    <tr>\n",
+                     "      <th>490512</th>\n",
+                     "      <td>10215</td>\n",
+                     "      <td>244</td>\n",
+                     "      <td>2016-12-06 13:42:19</td>\n",
+                     "      <td>30000.0</td>\n",
+                     "      <td>0</td>\n",
+                     "      <td>0</td>\n",
+                     "      <td>0</td>\n",
+                     "      <td>0</td>\n",
+                     "    </tr>\n",
+                     "  </tbody>\n",
+                     "</table>\n",
+                     "<p>490513 rows × 8 columns</p>\n",
+                     "</div>"
+                  ],
+                  "text/plain": [
+                     "        user_id  mcc_code           timestamp   amount  global_target  \\\n",
+                     "0             0       147 2017-10-21 00:00:00   5023.0              0   \n",
+                     "1             0       244 2017-10-12 12:24:07  20000.0              0   \n",
+                     "2             0       204 2017-12-05 00:00:00    767.0              0   \n",
+                     "3             0       158 2017-10-21 00:00:00   2031.0              0   \n",
+                     "4             0       245 2017-10-24 13:14:24  36562.0              0   \n",
+                     "...         ...       ...                 ...      ...            ...   \n",
+                     "490508    10215       102 2016-12-17 00:00:00   2110.9              0   \n",
+                     "490509    10215       158 2016-12-16 00:00:00     31.0              0   \n",
+                     "490510    10215       158 2016-12-06 00:00:00    182.0              0   \n",
+                     "490511    10215       244 2016-12-06 13:39:49   5000.0              0   \n",
+                     "490512    10215       244 2016-12-06 13:42:19  30000.0              0   \n",
+                     "\n",
+                     "        holiday_target  weekend_target  churn_target  \n",
+                     "0                    0               1             0  \n",
+                     "1                    0               0             0  \n",
+                     "2                    0               0             0  \n",
+                     "3                    0               1             0  \n",
+                     "4                    0               0             0  \n",
+                     "...                ...             ...           ...  \n",
+                     "490508               0               1             0  \n",
+                     "490509               0               0             0  \n",
+                     "490510               0               0             0  \n",
+                     "490511               0               0             0  \n",
+                     "490512               0               0             0  \n",
+                     "\n",
+                     "[490513 rows x 8 columns]"
+                  ]
+               },
+               "execution_count": 4,
+               "metadata": {},
+               "output_type": "execute_result"
+            }
+         ],
+         "source": [
+            "df = pd.read_parquet(Path(cfg[\"preprocessing\"][\"source\"]))\n",
+            "df"
+         ]
+      },
+      {
+         "cell_type": "markdown",
+         "id": "72f7ea26",
+         "metadata": {},
+         "source": [
+            "## Preprocess and split data"
+         ]
+      },
+      {
+         "cell_type": "code",
+         "execution_count": 5,
+         "id": "2c55828a",
+         "metadata": {},
+         "outputs": [
+            {
+               "name": "stdout",
+               "output_type": "stream",
+               "text": [
+                  "[Memory]0.0s, 0.0min    : Loading _preprocess...\n",
+                  "__________________________________________preprocess cache loaded - 5.7s, 0.1min\n"
+               ]
+            }
+         ],
+         "source": [
+            "train, val, test = preprocess(cfg_preprop)"
+         ]
+      },
+      {
+         "cell_type": "markdown",
+         "id": "a8198cc0",
+         "metadata": {},
+         "source": [
+            "## Init backbone model and load weights"
+         ]
+      },
+      {
+         "cell_type": "code",
+         "execution_count": 6,
+         "id": "3d4882a4",
+         "metadata": {},
+         "outputs": [
+            {
+               "data": {
+                  "text/plain": [
+                     "<All keys matched successfully>"
+                  ]
+               },
+               "execution_count": 6,
+               "metadata": {},
+               "output_type": "execute_result"
+            }
+         ],
+         "source": [
+            "sequence_encoder = instantiate(cfg_validation[\"sequence_encoder\"])\n",
+            "sequence_encoder.load_state_dict(torch.load(cfg_validation[\"path_to_state_dict\"]))"
+         ]
+      },
+      {
+         "cell_type": "markdown",
+         "id": "6487025b",
+         "metadata": {},
+         "source": [
+            "# Validation"
+         ]
+      },
+      {
+         "cell_type": "markdown",
+         "id": "3deb33fd",
+         "metadata": {},
+         "source": [
+            "## Use datasets with no splits for the new validation procedure"
+         ]
+      },
+      {
+         "cell_type": "code",
+         "execution_count": 7,
+         "id": "2b836e1a",
+         "metadata": {},
+         "outputs": [],
+         "source": [
+            "data_train = MemoryMapDataset(train, [SeqLenFilter(cfg_validation[\"model\"][\"seq_len\"])])\n",
+            "data_val = MemoryMapDataset(val, [SeqLenFilter(cfg_validation[\"model\"][\"seq_len\"])])\n",
+            "data_test = MemoryMapDataset(test, [SeqLenFilter(cfg_validation[\"model\"][\"seq_len\"])])\n",
+            "\n",
+            "train_dataset: ColesDataset = instantiate(cfg_validation[\"dataset\"], data=data_train)\n",
+            "val_dataset: ColesDataset = instantiate(cfg_validation[\"dataset\"], data=data_val)\n",
+            "test_dataset: ColesDataset = instantiate(cfg_validation[\"dataset\"], data=data_test)\n",
+            "\n",
+            "datamodule: PtlsDataModule = instantiate(\n",
+            "    cfg_validation[\"datamodule\"],\n",
+            "    train_data=train_dataset,\n",
+            "    valid_data=val_dataset,\n",
+            "    test_data=test_dataset,\n",
+            ")"
+         ]
+      },
+      {
+         "cell_type": "markdown",
+         "id": "bf0a7d3a",
+         "metadata": {},
+         "source": [
+            "# New validation model"
+         ]
+      },
+      {
+         "cell_type": "code",
+         "execution_count": 8,
+         "id": "6342d25e",
+         "metadata": {},
+         "outputs": [
+            {
+               "name": "stderr",
+               "output_type": "stream",
+               "text": [
+                  "Global seed set to 42\n"
+               ]
+            }
+         ],
+         "source": [
+            "seed_everything(42)\n",
+            "\n",
+            "\"\"\"\n",
+            "'val_mode' options:\n",
+            "    * 'donwstream' - using local targets (e.g. 'churn_target' or 'default_target')\n",
+            "    * 'return_time' - predicting return time (COTIC-style) - NOT READY YET\n",
+            "    * 'event_type' - predicting next event type (COTIC-style)\n",
+            "\"\"\"\n",
+            "\n",
+            "valid_model: LocalValidationModel = instantiate(\n",
+            "    cfg_validation[\"model\"],\n",
+            "    backbone=sequence_encoder \n",
+            ")"
+         ]
+      },
+      {
+         "cell_type": "code",
+         "execution_count": 9,
+         "id": "3b634e6a",
+         "metadata": {},
+         "outputs": [
+            {
+               "name": "stdout",
+               "output_type": "stream",
+               "text": [
+                  "inputs event time: torch.Size([4, 357])\n",
+                  "preds: torch.Size([4, 326, 1])\n",
+                  "mask: torch.Size([4, 326])\n",
+                  "target: torch.Size([4, 326])\n"
+               ]
+            }
+         ],
+         "source": [
+            "batch, labels = next(iter(datamodule.train_dataloader()))\n",
+            "\n",
+            "print(\"inputs event time:\", batch.payload[\"event_time\"].shape)\n",
+            "\n",
+            "preds, mask = valid_model(batch)\n",
+            "target = valid_model._get_validation_labels(batch)\n",
+            "\n",
+            "print(\"preds:\", preds.shape)\n",
+            "print(\"mask:\", mask.shape)\n",
+            "print(\"target:\", target.shape)"
+         ]
+      },
+      {
+         "cell_type": "code",
+         "execution_count": null,
+         "id": "c0e9a803",
+         "metadata": {
+            "scrolled": false
+         },
+         "outputs": [
+            {
+               "name": "stderr",
+               "output_type": "stream",
+               "text": [
+                  "GPU available: True, used: True\n",
+                  "TPU available: False, using: 0 TPU cores\n",
+                  "IPU available: False, using: 0 IPUs\n",
+                  "HPU available: False, using: 0 HPUs\n"
+               ]
+            },
+            {
+               "name": "stderr",
+               "output_type": "stream",
+               "text": [
+                  "LOCAL_RANK: 0 - CUDA_VISIBLE_DEVICES: [0,1,2,3]\n",
+                  "\n",
+                  "  | Name      | Type             | Params\n",
+                  "-----------------------------------------------\n",
+                  "0 | backbone  | RnnSeqEncoder    | 4.3 M \n",
+                  "1 | pred_head | Sequential       | 44.2 K\n",
+                  "2 | loss      | CrossEntropyLoss | 0     \n",
+                  "-----------------------------------------------\n",
+                  "44.2 K    Trainable params\n",
+                  "4.3 M     Non-trainable params\n",
+                  "4.4 M     Total params\n",
+                  "17.434    Total estimated model params size (MB)\n"
+               ]
+            },
+            {
+               "data": {
+                  "application/vnd.jupyter.widget-view+json": {
+                     "model_id": "caa5d273a97b47c6883844c9404a574b",
+                     "version_major": 2,
+                     "version_minor": 0
+                  },
+                  "text/plain": [
+                     "Sanity Checking: 0it [00:00, ?it/s]"
+                  ]
+               },
+               "metadata": {},
+               "output_type": "display_data"
+            },
+            {
+               "ename": "RuntimeError",
+               "evalue": "expected scalar type Long but found Double",
+               "output_type": "error",
+               "traceback": [
+                  "\u001b[0;31m---------------------------------------------------------------------------\u001b[0m",
+                  "\u001b[0;31mRuntimeError\u001b[0m                              Traceback (most recent call last)",
+                  "\u001b[1;32m/app/notebooks/local_validation_pipeline.ipynb Cell 16\u001b[0m line \u001b[0;36m1\n\u001b[1;32m      <a href='vscode-notebook-cell://attached-container%2B7b22636f6e7461696e65724e616d65223a222f62617a61726f76612d636f6c6573222c2273657474696e6773223a7b22686f7374223a227373683a2f2f6d69646173227d7d/app/notebooks/local_validation_pipeline.ipynb#X21sdnNjb2RlLXJlbW90ZQ%3D%3D?line=0'>1</a>\u001b[0m \u001b[39m#comet_logger = CometLogger(\u001b[39;00m\n\u001b[1;32m      <a href='vscode-notebook-cell://attached-container%2B7b22636f6e7461696e65724e616d65223a222f62617a61726f76612d636f6c6573222c2273657474696e6773223a7b22686f7374223a227373683a2f2f6d69646173227d7d/app/notebooks/local_validation_pipeline.ipynb#X21sdnNjb2RlLXJlbW90ZQ%3D%3D?line=1'>2</a>\u001b[0m \u001b[39m#    api_key=\"agnHNC2vEt7tOxnnxT4LzYf7Y\",\u001b[39;00m\n\u001b[1;32m      <a href='vscode-notebook-cell://attached-container%2B7b22636f6e7461696e65724e616d65223a222f62617a61726f76612d636f6c6573222c2273657474696e6773223a7b22686f7374223a227373683a2f2f6d69646173227d7d/app/notebooks/local_validation_pipeline.ipynb#X21sdnNjb2RlLXJlbW90ZQ%3D%3D?line=2'>3</a>\u001b[0m \u001b[39m#    project_name=\"macro-micro-coles\",\u001b[39;00m\n\u001b[0;32m   (...)\u001b[0m\n\u001b[1;32m      <a href='vscode-notebook-cell://attached-container%2B7b22636f6e7461696e65724e616d65223a222f62617a61726f76612d636f6c6573222c2273657474696e6773223a7b22686f7374223a227373683a2f2f6d69646173227d7d/app/notebooks/local_validation_pipeline.ipynb#X21sdnNjb2RlLXJlbW90ZQ%3D%3D?line=5'>6</a>\u001b[0m \u001b[39m#    display_summary_level=0\u001b[39;00m\n\u001b[1;32m      <a href='vscode-notebook-cell://attached-container%2B7b22636f6e7461696e65724e616d65223a222f62617a61726f76612d636f6c6573222c2273657474696e6773223a7b22686f7374223a227373683a2f2f6d69646173227d7d/app/notebooks/local_validation_pipeline.ipynb#X21sdnNjb2RlLXJlbW90ZQ%3D%3D?line=6'>7</a>\u001b[0m \u001b[39m#)\u001b[39;00m\n\u001b[1;32m      <a href='vscode-notebook-cell://attached-container%2B7b22636f6e7461696e65724e616d65223a222f62617a61726f76612d636f6c6573222c2273657474696e6773223a7b22686f7374223a227373683a2f2f6d69646173227d7d/app/notebooks/local_validation_pipeline.ipynb#X21sdnNjb2RlLXJlbW90ZQ%3D%3D?line=8'>9</a>\u001b[0m val_trainer: Trainer \u001b[39m=\u001b[39m instantiate(cfg_validation[\u001b[39m\"\u001b[39m\u001b[39mtrainer\u001b[39m\u001b[39m\"\u001b[39m])\n\u001b[0;32m---> <a href='vscode-notebook-cell://attached-container%2B7b22636f6e7461696e65724e616d65223a222f62617a61726f76612d636f6c6573222c2273657474696e6773223a7b22686f7374223a227373683a2f2f6d69646173227d7d/app/notebooks/local_validation_pipeline.ipynb#X21sdnNjb2RlLXJlbW90ZQ%3D%3D?line=10'>11</a>\u001b[0m val_trainer\u001b[39m.\u001b[39;49mfit(valid_model, datamodule)\n\u001b[1;32m     <a href='vscode-notebook-cell://attached-container%2B7b22636f6e7461696e65724e616d65223a222f62617a61726f76612d636f6c6573222c2273657474696e6773223a7b22686f7374223a227373683a2f2f6d69646173227d7d/app/notebooks/local_validation_pipeline.ipynb#X21sdnNjb2RlLXJlbW90ZQ%3D%3D?line=11'>12</a>\u001b[0m val_trainer\u001b[39m.\u001b[39mtest(valid_model, datamodule)\n",
+                  "File \u001b[0;32m~/miniconda/envs/env/lib/python3.9/site-packages/pytorch_lightning/trainer/trainer.py:770\u001b[0m, in \u001b[0;36mTrainer.fit\u001b[0;34m(self, model, train_dataloaders, val_dataloaders, datamodule, ckpt_path)\u001b[0m\n\u001b[1;32m    751\u001b[0m \u001b[39m\u001b[39m\u001b[39mr\u001b[39m\u001b[39m\"\"\"\u001b[39;00m\n\u001b[1;32m    752\u001b[0m \u001b[39mRuns the full optimization routine.\u001b[39;00m\n\u001b[1;32m    753\u001b[0m \n\u001b[0;32m   (...)\u001b[0m\n\u001b[1;32m    767\u001b[0m \u001b[39m    datamodule: An instance of :class:`~pytorch_lightning.core.datamodule.LightningDataModule`.\u001b[39;00m\n\u001b[1;32m    768\u001b[0m \u001b[39m\"\"\"\u001b[39;00m\n\u001b[1;32m    769\u001b[0m \u001b[39mself\u001b[39m\u001b[39m.\u001b[39mstrategy\u001b[39m.\u001b[39mmodel \u001b[39m=\u001b[39m model\n\u001b[0;32m--> 770\u001b[0m \u001b[39mself\u001b[39;49m\u001b[39m.\u001b[39;49m_call_and_handle_interrupt(\n\u001b[1;32m    771\u001b[0m     \u001b[39mself\u001b[39;49m\u001b[39m.\u001b[39;49m_fit_impl, model, train_dataloaders, val_dataloaders, datamodule, ckpt_path\n\u001b[1;32m    772\u001b[0m )\n",
+                  "File \u001b[0;32m~/miniconda/envs/env/lib/python3.9/site-packages/pytorch_lightning/trainer/trainer.py:723\u001b[0m, in \u001b[0;36mTrainer._call_and_handle_interrupt\u001b[0;34m(self, trainer_fn, *args, **kwargs)\u001b[0m\n\u001b[1;32m    721\u001b[0m         \u001b[39mreturn\u001b[39;00m \u001b[39mself\u001b[39m\u001b[39m.\u001b[39mstrategy\u001b[39m.\u001b[39mlauncher\u001b[39m.\u001b[39mlaunch(trainer_fn, \u001b[39m*\u001b[39margs, trainer\u001b[39m=\u001b[39m\u001b[39mself\u001b[39m, \u001b[39m*\u001b[39m\u001b[39m*\u001b[39mkwargs)\n\u001b[1;32m    722\u001b[0m     \u001b[39melse\u001b[39;00m:\n\u001b[0;32m--> 723\u001b[0m         \u001b[39mreturn\u001b[39;00m trainer_fn(\u001b[39m*\u001b[39;49margs, \u001b[39m*\u001b[39;49m\u001b[39m*\u001b[39;49mkwargs)\n\u001b[1;32m    724\u001b[0m \u001b[39m# TODO: treat KeyboardInterrupt as BaseException (delete the code below) in v1.7\u001b[39;00m\n\u001b[1;32m    725\u001b[0m \u001b[39mexcept\u001b[39;00m \u001b[39mKeyboardInterrupt\u001b[39;00m \u001b[39mas\u001b[39;00m exception:\n",
+                  "File \u001b[0;32m~/miniconda/envs/env/lib/python3.9/site-packages/pytorch_lightning/trainer/trainer.py:811\u001b[0m, in \u001b[0;36mTrainer._fit_impl\u001b[0;34m(self, model, train_dataloaders, val_dataloaders, datamodule, ckpt_path)\u001b[0m\n\u001b[1;32m    807\u001b[0m ckpt_path \u001b[39m=\u001b[39m ckpt_path \u001b[39mor\u001b[39;00m \u001b[39mself\u001b[39m\u001b[39m.\u001b[39mresume_from_checkpoint\n\u001b[1;32m    808\u001b[0m \u001b[39mself\u001b[39m\u001b[39m.\u001b[39m_ckpt_path \u001b[39m=\u001b[39m \u001b[39mself\u001b[39m\u001b[39m.\u001b[39m__set_ckpt_path(\n\u001b[1;32m    809\u001b[0m     ckpt_path, model_provided\u001b[39m=\u001b[39m\u001b[39mTrue\u001b[39;00m, model_connected\u001b[39m=\u001b[39m\u001b[39mself\u001b[39m\u001b[39m.\u001b[39mlightning_module \u001b[39mis\u001b[39;00m \u001b[39mnot\u001b[39;00m \u001b[39mNone\u001b[39;00m\n\u001b[1;32m    810\u001b[0m )\n\u001b[0;32m--> 811\u001b[0m results \u001b[39m=\u001b[39m \u001b[39mself\u001b[39;49m\u001b[39m.\u001b[39;49m_run(model, ckpt_path\u001b[39m=\u001b[39;49m\u001b[39mself\u001b[39;49m\u001b[39m.\u001b[39;49mckpt_path)\n\u001b[1;32m    813\u001b[0m \u001b[39massert\u001b[39;00m \u001b[39mself\u001b[39m\u001b[39m.\u001b[39mstate\u001b[39m.\u001b[39mstopped\n\u001b[1;32m    814\u001b[0m \u001b[39mself\u001b[39m\u001b[39m.\u001b[39mtraining \u001b[39m=\u001b[39m \u001b[39mFalse\u001b[39;00m\n",
+                  "File \u001b[0;32m~/miniconda/envs/env/lib/python3.9/site-packages/pytorch_lightning/trainer/trainer.py:1236\u001b[0m, in \u001b[0;36mTrainer._run\u001b[0;34m(self, model, ckpt_path)\u001b[0m\n\u001b[1;32m   1232\u001b[0m \u001b[39mself\u001b[39m\u001b[39m.\u001b[39m_checkpoint_connector\u001b[39m.\u001b[39mrestore_training_state()\n\u001b[1;32m   1234\u001b[0m \u001b[39mself\u001b[39m\u001b[39m.\u001b[39m_checkpoint_connector\u001b[39m.\u001b[39mresume_end()\n\u001b[0;32m-> 1236\u001b[0m results \u001b[39m=\u001b[39m \u001b[39mself\u001b[39;49m\u001b[39m.\u001b[39;49m_run_stage()\n\u001b[1;32m   1238\u001b[0m log\u001b[39m.\u001b[39mdetail(\u001b[39mf\u001b[39m\u001b[39m\"\u001b[39m\u001b[39m{\u001b[39;00m\u001b[39mself\u001b[39m\u001b[39m.\u001b[39m\u001b[39m__class__\u001b[39m\u001b[39m.\u001b[39m\u001b[39m__name__\u001b[39m\u001b[39m}\u001b[39;00m\u001b[39m: trainer tearing down\u001b[39m\u001b[39m\"\u001b[39m)\n\u001b[1;32m   1239\u001b[0m \u001b[39mself\u001b[39m\u001b[39m.\u001b[39m_teardown()\n",
+                  "File \u001b[0;32m~/miniconda/envs/env/lib/python3.9/site-packages/pytorch_lightning/trainer/trainer.py:1323\u001b[0m, in \u001b[0;36mTrainer._run_stage\u001b[0;34m(self)\u001b[0m\n\u001b[1;32m   1321\u001b[0m \u001b[39mif\u001b[39;00m \u001b[39mself\u001b[39m\u001b[39m.\u001b[39mpredicting:\n\u001b[1;32m   1322\u001b[0m     \u001b[39mreturn\u001b[39;00m \u001b[39mself\u001b[39m\u001b[39m.\u001b[39m_run_predict()\n\u001b[0;32m-> 1323\u001b[0m \u001b[39mreturn\u001b[39;00m \u001b[39mself\u001b[39;49m\u001b[39m.\u001b[39;49m_run_train()\n",
+                  "File \u001b[0;32m~/miniconda/envs/env/lib/python3.9/site-packages/pytorch_lightning/trainer/trainer.py:1345\u001b[0m, in \u001b[0;36mTrainer._run_train\u001b[0;34m(self)\u001b[0m\n\u001b[1;32m   1342\u001b[0m \u001b[39mself\u001b[39m\u001b[39m.\u001b[39m_pre_training_routine()\n\u001b[1;32m   1344\u001b[0m \u001b[39mwith\u001b[39;00m isolate_rng():\n\u001b[0;32m-> 1345\u001b[0m     \u001b[39mself\u001b[39;49m\u001b[39m.\u001b[39;49m_run_sanity_check()\n\u001b[1;32m   1347\u001b[0m \u001b[39m# enable train mode\u001b[39;00m\n\u001b[1;32m   1348\u001b[0m \u001b[39mself\u001b[39m\u001b[39m.\u001b[39mmodel\u001b[39m.\u001b[39mtrain()\n",
+                  "File \u001b[0;32m~/miniconda/envs/env/lib/python3.9/site-packages/pytorch_lightning/trainer/trainer.py:1413\u001b[0m, in \u001b[0;36mTrainer._run_sanity_check\u001b[0;34m(self)\u001b[0m\n\u001b[1;32m   1411\u001b[0m \u001b[39m# run eval step\u001b[39;00m\n\u001b[1;32m   1412\u001b[0m \u001b[39mwith\u001b[39;00m torch\u001b[39m.\u001b[39mno_grad():\n\u001b[0;32m-> 1413\u001b[0m     val_loop\u001b[39m.\u001b[39;49mrun()\n\u001b[1;32m   1415\u001b[0m \u001b[39mself\u001b[39m\u001b[39m.\u001b[39m_call_callback_hooks(\u001b[39m\"\u001b[39m\u001b[39mon_sanity_check_end\u001b[39m\u001b[39m\"\u001b[39m)\n\u001b[1;32m   1417\u001b[0m \u001b[39m# reset logger connector\u001b[39;00m\n",
+                  "File \u001b[0;32m~/miniconda/envs/env/lib/python3.9/site-packages/pytorch_lightning/loops/base.py:204\u001b[0m, in \u001b[0;36mLoop.run\u001b[0;34m(self, *args, **kwargs)\u001b[0m\n\u001b[1;32m    202\u001b[0m \u001b[39mtry\u001b[39;00m:\n\u001b[1;32m    203\u001b[0m     \u001b[39mself\u001b[39m\u001b[39m.\u001b[39mon_advance_start(\u001b[39m*\u001b[39margs, \u001b[39m*\u001b[39m\u001b[39m*\u001b[39mkwargs)\n\u001b[0;32m--> 204\u001b[0m     \u001b[39mself\u001b[39;49m\u001b[39m.\u001b[39;49madvance(\u001b[39m*\u001b[39;49margs, \u001b[39m*\u001b[39;49m\u001b[39m*\u001b[39;49mkwargs)\n\u001b[1;32m    205\u001b[0m     \u001b[39mself\u001b[39m\u001b[39m.\u001b[39mon_advance_end()\n\u001b[1;32m    206\u001b[0m     \u001b[39mself\u001b[39m\u001b[39m.\u001b[39m_restarting \u001b[39m=\u001b[39m \u001b[39mFalse\u001b[39;00m\n",
+                  "File \u001b[0;32m~/miniconda/envs/env/lib/python3.9/site-packages/pytorch_lightning/loops/dataloader/evaluation_loop.py:155\u001b[0m, in \u001b[0;36mEvaluationLoop.advance\u001b[0;34m(self, *args, **kwargs)\u001b[0m\n\u001b[1;32m    153\u001b[0m \u001b[39mif\u001b[39;00m \u001b[39mself\u001b[39m\u001b[39m.\u001b[39mnum_dataloaders \u001b[39m>\u001b[39m \u001b[39m1\u001b[39m:\n\u001b[1;32m    154\u001b[0m     kwargs[\u001b[39m\"\u001b[39m\u001b[39mdataloader_idx\u001b[39m\u001b[39m\"\u001b[39m] \u001b[39m=\u001b[39m dataloader_idx\n\u001b[0;32m--> 155\u001b[0m dl_outputs \u001b[39m=\u001b[39m \u001b[39mself\u001b[39;49m\u001b[39m.\u001b[39;49mepoch_loop\u001b[39m.\u001b[39;49mrun(\u001b[39mself\u001b[39;49m\u001b[39m.\u001b[39;49m_data_fetcher, dl_max_batches, kwargs)\n\u001b[1;32m    157\u001b[0m \u001b[39m# store batch level output per dataloader\u001b[39;00m\n\u001b[1;32m    158\u001b[0m \u001b[39mself\u001b[39m\u001b[39m.\u001b[39m_outputs\u001b[39m.\u001b[39mappend(dl_outputs)\n",
+                  "File \u001b[0;32m~/miniconda/envs/env/lib/python3.9/site-packages/pytorch_lightning/loops/base.py:204\u001b[0m, in \u001b[0;36mLoop.run\u001b[0;34m(self, *args, **kwargs)\u001b[0m\n\u001b[1;32m    202\u001b[0m \u001b[39mtry\u001b[39;00m:\n\u001b[1;32m    203\u001b[0m     \u001b[39mself\u001b[39m\u001b[39m.\u001b[39mon_advance_start(\u001b[39m*\u001b[39margs, \u001b[39m*\u001b[39m\u001b[39m*\u001b[39mkwargs)\n\u001b[0;32m--> 204\u001b[0m     \u001b[39mself\u001b[39;49m\u001b[39m.\u001b[39;49madvance(\u001b[39m*\u001b[39;49margs, \u001b[39m*\u001b[39;49m\u001b[39m*\u001b[39;49mkwargs)\n\u001b[1;32m    205\u001b[0m     \u001b[39mself\u001b[39m\u001b[39m.\u001b[39mon_advance_end()\n\u001b[1;32m    206\u001b[0m     \u001b[39mself\u001b[39m\u001b[39m.\u001b[39m_restarting \u001b[39m=\u001b[39m \u001b[39mFalse\u001b[39;00m\n",
+                  "File \u001b[0;32m~/miniconda/envs/env/lib/python3.9/site-packages/pytorch_lightning/loops/epoch/evaluation_epoch_loop.py:128\u001b[0m, in \u001b[0;36mEvaluationEpochLoop.advance\u001b[0;34m(self, data_fetcher, dl_max_batches, kwargs)\u001b[0m\n\u001b[1;32m    125\u001b[0m \u001b[39mself\u001b[39m\u001b[39m.\u001b[39mbatch_progress\u001b[39m.\u001b[39mincrement_started()\n\u001b[1;32m    127\u001b[0m \u001b[39m# lightning module methods\u001b[39;00m\n\u001b[0;32m--> 128\u001b[0m output \u001b[39m=\u001b[39m \u001b[39mself\u001b[39;49m\u001b[39m.\u001b[39;49m_evaluation_step(\u001b[39m*\u001b[39;49m\u001b[39m*\u001b[39;49mkwargs)\n\u001b[1;32m    129\u001b[0m output \u001b[39m=\u001b[39m \u001b[39mself\u001b[39m\u001b[39m.\u001b[39m_evaluation_step_end(output)\n\u001b[1;32m    131\u001b[0m \u001b[39mself\u001b[39m\u001b[39m.\u001b[39mbatch_progress\u001b[39m.\u001b[39mincrement_processed()\n",
+                  "File \u001b[0;32m~/miniconda/envs/env/lib/python3.9/site-packages/pytorch_lightning/loops/epoch/evaluation_epoch_loop.py:226\u001b[0m, in \u001b[0;36mEvaluationEpochLoop._evaluation_step\u001b[0;34m(self, **kwargs)\u001b[0m\n\u001b[1;32m    224\u001b[0m     output \u001b[39m=\u001b[39m \u001b[39mself\u001b[39m\u001b[39m.\u001b[39mtrainer\u001b[39m.\u001b[39m_call_strategy_hook(\u001b[39m\"\u001b[39m\u001b[39mtest_step\u001b[39m\u001b[39m\"\u001b[39m, \u001b[39m*\u001b[39mkwargs\u001b[39m.\u001b[39mvalues())\n\u001b[1;32m    225\u001b[0m \u001b[39melse\u001b[39;00m:\n\u001b[0;32m--> 226\u001b[0m     output \u001b[39m=\u001b[39m \u001b[39mself\u001b[39;49m\u001b[39m.\u001b[39;49mtrainer\u001b[39m.\u001b[39;49m_call_strategy_hook(\u001b[39m\"\u001b[39;49m\u001b[39mvalidation_step\u001b[39;49m\u001b[39m\"\u001b[39;49m, \u001b[39m*\u001b[39;49mkwargs\u001b[39m.\u001b[39;49mvalues())\n\u001b[1;32m    228\u001b[0m \u001b[39mreturn\u001b[39;00m output\n",
+                  "File \u001b[0;32m~/miniconda/envs/env/lib/python3.9/site-packages/pytorch_lightning/trainer/trainer.py:1765\u001b[0m, in \u001b[0;36mTrainer._call_strategy_hook\u001b[0;34m(self, hook_name, *args, **kwargs)\u001b[0m\n\u001b[1;32m   1762\u001b[0m     \u001b[39mreturn\u001b[39;00m\n\u001b[1;32m   1764\u001b[0m \u001b[39mwith\u001b[39;00m \u001b[39mself\u001b[39m\u001b[39m.\u001b[39mprofiler\u001b[39m.\u001b[39mprofile(\u001b[39mf\u001b[39m\u001b[39m\"\u001b[39m\u001b[39m[Strategy]\u001b[39m\u001b[39m{\u001b[39;00m\u001b[39mself\u001b[39m\u001b[39m.\u001b[39mstrategy\u001b[39m.\u001b[39m\u001b[39m__class__\u001b[39m\u001b[39m.\u001b[39m\u001b[39m__name__\u001b[39m\u001b[39m}\u001b[39;00m\u001b[39m.\u001b[39m\u001b[39m{\u001b[39;00mhook_name\u001b[39m}\u001b[39;00m\u001b[39m\"\u001b[39m):\n\u001b[0;32m-> 1765\u001b[0m     output \u001b[39m=\u001b[39m fn(\u001b[39m*\u001b[39;49margs, \u001b[39m*\u001b[39;49m\u001b[39m*\u001b[39;49mkwargs)\n\u001b[1;32m   1767\u001b[0m \u001b[39m# restore current_fx when nested context\u001b[39;00m\n\u001b[1;32m   1768\u001b[0m pl_module\u001b[39m.\u001b[39m_current_fx_name \u001b[39m=\u001b[39m prev_fx_name\n",
+                  "File \u001b[0;32m~/miniconda/envs/env/lib/python3.9/site-packages/pytorch_lightning/strategies/strategy.py:344\u001b[0m, in \u001b[0;36mStrategy.validation_step\u001b[0;34m(self, *args, **kwargs)\u001b[0m\n\u001b[1;32m    339\u001b[0m \u001b[39m\u001b[39m\u001b[39m\"\"\"The actual validation step.\u001b[39;00m\n\u001b[1;32m    340\u001b[0m \n\u001b[1;32m    341\u001b[0m \u001b[39mSee :meth:`~pytorch_lightning.core.lightning.LightningModule.validation_step` for more details\u001b[39;00m\n\u001b[1;32m    342\u001b[0m \u001b[39m\"\"\"\u001b[39;00m\n\u001b[1;32m    343\u001b[0m \u001b[39mwith\u001b[39;00m \u001b[39mself\u001b[39m\u001b[39m.\u001b[39mprecision_plugin\u001b[39m.\u001b[39mval_step_context():\n\u001b[0;32m--> 344\u001b[0m     \u001b[39mreturn\u001b[39;00m \u001b[39mself\u001b[39;49m\u001b[39m.\u001b[39;49mmodel\u001b[39m.\u001b[39;49mvalidation_step(\u001b[39m*\u001b[39;49margs, \u001b[39m*\u001b[39;49m\u001b[39m*\u001b[39;49mkwargs)\n",
+                  "File \u001b[0;32m/app/src/local_validation/local_validation_model.py:373\u001b[0m, in \u001b[0;36mLocalValidationModel.validation_step\u001b[0;34m(self, batch, batch_idx)\u001b[0m\n\u001b[1;32m    370\u001b[0m \u001b[39melse\u001b[39;00m:\n\u001b[1;32m    371\u001b[0m     preds, target \u001b[39m=\u001b[39m \u001b[39mself\u001b[39m\u001b[39m.\u001b[39m_event_type_target_and_preds(preds, target)\n\u001b[0;32m--> 373\u001b[0m     val_loss \u001b[39m=\u001b[39m \u001b[39mself\u001b[39;49m\u001b[39m.\u001b[39;49mloss(preds, target)\u001b[39m.\u001b[39mmean()\n\u001b[1;32m    375\u001b[0m     metric_name \u001b[39m=\u001b[39m \u001b[39m\"\u001b[39m\u001b[39macc\u001b[39m\u001b[39m\"\u001b[39m\n\u001b[1;32m    376\u001b[0m     metric \u001b[39m=\u001b[39m Accuracy(\n\u001b[1;32m    377\u001b[0m         task\u001b[39m=\u001b[39m\u001b[39m\"\u001b[39m\u001b[39mmulticlass\u001b[39m\u001b[39m\"\u001b[39m,\n\u001b[1;32m    378\u001b[0m         num_classes\u001b[39m=\u001b[39m\u001b[39mself\u001b[39m\u001b[39m.\u001b[39mnum_types,\n\u001b[1;32m    379\u001b[0m         ignore_index\u001b[39m=\u001b[39m\u001b[39mself\u001b[39m\u001b[39m.\u001b[39mmcc_padd_value,\n\u001b[1;32m    380\u001b[0m     )\u001b[39m.\u001b[39mto(preds\u001b[39m.\u001b[39mdevice)(preds, target)\n",
+                  "File \u001b[0;32m~/miniconda/envs/env/lib/python3.9/site-packages/torch/nn/modules/module.py:1501\u001b[0m, in \u001b[0;36mModule._call_impl\u001b[0;34m(self, *args, **kwargs)\u001b[0m\n\u001b[1;32m   1496\u001b[0m \u001b[39m# If we don't have any hooks, we want to skip the rest of the logic in\u001b[39;00m\n\u001b[1;32m   1497\u001b[0m \u001b[39m# this function, and just call forward.\u001b[39;00m\n\u001b[1;32m   1498\u001b[0m \u001b[39mif\u001b[39;00m \u001b[39mnot\u001b[39;00m (\u001b[39mself\u001b[39m\u001b[39m.\u001b[39m_backward_hooks \u001b[39mor\u001b[39;00m \u001b[39mself\u001b[39m\u001b[39m.\u001b[39m_backward_pre_hooks \u001b[39mor\u001b[39;00m \u001b[39mself\u001b[39m\u001b[39m.\u001b[39m_forward_hooks \u001b[39mor\u001b[39;00m \u001b[39mself\u001b[39m\u001b[39m.\u001b[39m_forward_pre_hooks\n\u001b[1;32m   1499\u001b[0m         \u001b[39mor\u001b[39;00m _global_backward_pre_hooks \u001b[39mor\u001b[39;00m _global_backward_hooks\n\u001b[1;32m   1500\u001b[0m         \u001b[39mor\u001b[39;00m _global_forward_hooks \u001b[39mor\u001b[39;00m _global_forward_pre_hooks):\n\u001b[0;32m-> 1501\u001b[0m     \u001b[39mreturn\u001b[39;00m forward_call(\u001b[39m*\u001b[39;49margs, \u001b[39m*\u001b[39;49m\u001b[39m*\u001b[39;49mkwargs)\n\u001b[1;32m   1502\u001b[0m \u001b[39m# Do not call functions when jit is used\u001b[39;00m\n\u001b[1;32m   1503\u001b[0m full_backward_hooks, non_full_backward_hooks \u001b[39m=\u001b[39m [], []\n",
+                  "File \u001b[0;32m~/miniconda/envs/env/lib/python3.9/site-packages/torch/nn/modules/loss.py:1174\u001b[0m, in \u001b[0;36mCrossEntropyLoss.forward\u001b[0;34m(self, input, target)\u001b[0m\n\u001b[1;32m   1173\u001b[0m \u001b[39mdef\u001b[39;00m \u001b[39mforward\u001b[39m(\u001b[39mself\u001b[39m, \u001b[39minput\u001b[39m: Tensor, target: Tensor) \u001b[39m-\u001b[39m\u001b[39m>\u001b[39m Tensor:\n\u001b[0;32m-> 1174\u001b[0m     \u001b[39mreturn\u001b[39;00m F\u001b[39m.\u001b[39;49mcross_entropy(\u001b[39minput\u001b[39;49m, target, weight\u001b[39m=\u001b[39;49m\u001b[39mself\u001b[39;49m\u001b[39m.\u001b[39;49mweight,\n\u001b[1;32m   1175\u001b[0m                            ignore_index\u001b[39m=\u001b[39;49m\u001b[39mself\u001b[39;49m\u001b[39m.\u001b[39;49mignore_index, reduction\u001b[39m=\u001b[39;49m\u001b[39mself\u001b[39;49m\u001b[39m.\u001b[39;49mreduction,\n\u001b[1;32m   1176\u001b[0m                            label_smoothing\u001b[39m=\u001b[39;49m\u001b[39mself\u001b[39;49m\u001b[39m.\u001b[39;49mlabel_smoothing)\n",
+                  "File \u001b[0;32m~/miniconda/envs/env/lib/python3.9/site-packages/torch/nn/functional.py:3029\u001b[0m, in \u001b[0;36mcross_entropy\u001b[0;34m(input, target, weight, size_average, ignore_index, reduce, reduction, label_smoothing)\u001b[0m\n\u001b[1;32m   3027\u001b[0m \u001b[39mif\u001b[39;00m size_average \u001b[39mis\u001b[39;00m \u001b[39mnot\u001b[39;00m \u001b[39mNone\u001b[39;00m \u001b[39mor\u001b[39;00m reduce \u001b[39mis\u001b[39;00m \u001b[39mnot\u001b[39;00m \u001b[39mNone\u001b[39;00m:\n\u001b[1;32m   3028\u001b[0m     reduction \u001b[39m=\u001b[39m _Reduction\u001b[39m.\u001b[39mlegacy_get_string(size_average, reduce)\n\u001b[0;32m-> 3029\u001b[0m \u001b[39mreturn\u001b[39;00m torch\u001b[39m.\u001b[39;49m_C\u001b[39m.\u001b[39;49m_nn\u001b[39m.\u001b[39;49mcross_entropy_loss(\u001b[39minput\u001b[39;49m, target, weight, _Reduction\u001b[39m.\u001b[39;49mget_enum(reduction), ignore_index, label_smoothing)\n",
+                  "\u001b[0;31mRuntimeError\u001b[0m: expected scalar type Long but found Double"
+               ]
+            }
+         ],
+         "source": [
+            "val_trainer: Trainer = instantiate(cfg_validation[\"trainer\"])\n",
+            "    \n",
+            "val_trainer.fit(valid_model, datamodule)\n",
+            "val_trainer.test(valid_model, datamodule)"
+         ]
+      }
    ],
-   "source": [
-    "from pathlib import Path\n",
-    "\n",
-    "import pandas as pd\n",
-    "\n",
-    "import torch\n",
-    "\n",
-    "from hydra import initialize, compose\n",
-    "from hydra.utils import instantiate\n",
-    "\n",
-    "from ptls.frames import PtlsDataModule\n",
-    "from ptls.frames.coles import ColesDataset\n",
-    "\n",
-    "from ptls.data_load.datasets import MemoryMapDataset\n",
-    "from ptls.data_load.iterable_processing import SeqLenFilter\n",
-    "\n",
-    "from pytorch_lightning import Trainer, seed_everything\n",
-    "from pytorch_lightning.loggers import TensorBoardLogger, CometLogger\n",
-    "\n",
-    "from sklearn.model_selection import train_test_split\n",
-    "\n",
-    "from src.local_validation import LocalValidationModel\n",
-    "\n",
-    "from src.utils.logging_utils import get_logger\n",
-    "from src.preprocessing import preprocess\n"
-   ]
-  },
-  {
-   "cell_type": "markdown",
-   "id": "2c0ee347",
-   "metadata": {},
-   "source": [
-    "## Read data"
-   ]
-  },
-  {
-   "cell_type": "code",
-   "execution_count": 3,
-   "id": "10c11f29",
-   "metadata": {},
-   "outputs": [],
-   "source": [
-    "DATASET = \"churn\"\n",
-    "\n",
-    "with initialize(config_path=\"../config\", version_base=None):\n",
-    "    cfg = compose(config_name=\"config_\" + DATASET)\n",
-    "    \n",
-    "cfg_preprop = cfg[\"preprocessing\"]\n",
-    "cfg_dataset = cfg[\"dataset\"]\n",
-    "cfg_model = cfg[\"model\"]\n",
-    "cfg_validation = cfg[\"validation\"]"
-   ]
-  },
-  {
-   "cell_type": "code",
-   "execution_count": 4,
-   "id": "4d1fc50a",
-   "metadata": {},
-   "outputs": [
-    {
-     "data": {
-      "text/html": [
-       "<div>\n",
-       "<style scoped>\n",
-       "    .dataframe tbody tr th:only-of-type {\n",
-       "        vertical-align: middle;\n",
-       "    }\n",
-       "\n",
-       "    .dataframe tbody tr th {\n",
-       "        vertical-align: top;\n",
-       "    }\n",
-       "\n",
-       "    .dataframe thead th {\n",
-       "        text-align: right;\n",
-       "    }\n",
-       "</style>\n",
-       "<table border=\"1\" class=\"dataframe\">\n",
-       "  <thead>\n",
-       "    <tr style=\"text-align: right;\">\n",
-       "      <th></th>\n",
-       "      <th>user_id</th>\n",
-       "      <th>mcc_code</th>\n",
-       "      <th>timestamp</th>\n",
-       "      <th>amount</th>\n",
-       "      <th>global_target</th>\n",
-       "      <th>holiday_target</th>\n",
-       "      <th>weekend_target</th>\n",
-       "      <th>churn_target</th>\n",
-       "    </tr>\n",
-       "  </thead>\n",
-       "  <tbody>\n",
-       "    <tr>\n",
-       "      <th>0</th>\n",
-       "      <td>0</td>\n",
-       "      <td>147</td>\n",
-       "      <td>2017-10-21 00:00:00</td>\n",
-       "      <td>5023.0</td>\n",
-       "      <td>0</td>\n",
-       "      <td>0</td>\n",
-       "      <td>1</td>\n",
-       "      <td>0</td>\n",
-       "    </tr>\n",
-       "    <tr>\n",
-       "      <th>1</th>\n",
-       "      <td>0</td>\n",
-       "      <td>244</td>\n",
-       "      <td>2017-10-12 12:24:07</td>\n",
-       "      <td>20000.0</td>\n",
-       "      <td>0</td>\n",
-       "      <td>0</td>\n",
-       "      <td>0</td>\n",
-       "      <td>0</td>\n",
-       "    </tr>\n",
-       "    <tr>\n",
-       "      <th>2</th>\n",
-       "      <td>0</td>\n",
-       "      <td>204</td>\n",
-       "      <td>2017-12-05 00:00:00</td>\n",
-       "      <td>767.0</td>\n",
-       "      <td>0</td>\n",
-       "      <td>0</td>\n",
-       "      <td>0</td>\n",
-       "      <td>0</td>\n",
-       "    </tr>\n",
-       "    <tr>\n",
-       "      <th>3</th>\n",
-       "      <td>0</td>\n",
-       "      <td>158</td>\n",
-       "      <td>2017-10-21 00:00:00</td>\n",
-       "      <td>2031.0</td>\n",
-       "      <td>0</td>\n",
-       "      <td>0</td>\n",
-       "      <td>1</td>\n",
-       "      <td>0</td>\n",
-       "    </tr>\n",
-       "    <tr>\n",
-       "      <th>4</th>\n",
-       "      <td>0</td>\n",
-       "      <td>245</td>\n",
-       "      <td>2017-10-24 13:14:24</td>\n",
-       "      <td>36562.0</td>\n",
-       "      <td>0</td>\n",
-       "      <td>0</td>\n",
-       "      <td>0</td>\n",
-       "      <td>0</td>\n",
-       "    </tr>\n",
-       "    <tr>\n",
-       "      <th>...</th>\n",
-       "      <td>...</td>\n",
-       "      <td>...</td>\n",
-       "      <td>...</td>\n",
-       "      <td>...</td>\n",
-       "      <td>...</td>\n",
-       "      <td>...</td>\n",
-       "      <td>...</td>\n",
-       "      <td>...</td>\n",
-       "    </tr>\n",
-       "    <tr>\n",
-       "      <th>490508</th>\n",
-       "      <td>10215</td>\n",
-       "      <td>102</td>\n",
-       "      <td>2016-12-17 00:00:00</td>\n",
-       "      <td>2110.9</td>\n",
-       "      <td>0</td>\n",
-       "      <td>0</td>\n",
-       "      <td>1</td>\n",
-       "      <td>0</td>\n",
-       "    </tr>\n",
-       "    <tr>\n",
-       "      <th>490509</th>\n",
-       "      <td>10215</td>\n",
-       "      <td>158</td>\n",
-       "      <td>2016-12-16 00:00:00</td>\n",
-       "      <td>31.0</td>\n",
-       "      <td>0</td>\n",
-       "      <td>0</td>\n",
-       "      <td>0</td>\n",
-       "      <td>0</td>\n",
-       "    </tr>\n",
-       "    <tr>\n",
-       "      <th>490510</th>\n",
-       "      <td>10215</td>\n",
-       "      <td>158</td>\n",
-       "      <td>2016-12-06 00:00:00</td>\n",
-       "      <td>182.0</td>\n",
-       "      <td>0</td>\n",
-       "      <td>0</td>\n",
-       "      <td>0</td>\n",
-       "      <td>0</td>\n",
-       "    </tr>\n",
-       "    <tr>\n",
-       "      <th>490511</th>\n",
-       "      <td>10215</td>\n",
-       "      <td>244</td>\n",
-       "      <td>2016-12-06 13:39:49</td>\n",
-       "      <td>5000.0</td>\n",
-       "      <td>0</td>\n",
-       "      <td>0</td>\n",
-       "      <td>0</td>\n",
-       "      <td>0</td>\n",
-       "    </tr>\n",
-       "    <tr>\n",
-       "      <th>490512</th>\n",
-       "      <td>10215</td>\n",
-       "      <td>244</td>\n",
-       "      <td>2016-12-06 13:42:19</td>\n",
-       "      <td>30000.0</td>\n",
-       "      <td>0</td>\n",
-       "      <td>0</td>\n",
-       "      <td>0</td>\n",
-       "      <td>0</td>\n",
-       "    </tr>\n",
-       "  </tbody>\n",
-       "</table>\n",
-       "<p>490513 rows × 8 columns</p>\n",
-       "</div>"
-      ],
-      "text/plain": [
-       "        user_id  mcc_code           timestamp   amount  global_target  \\\n",
-       "0             0       147 2017-10-21 00:00:00   5023.0              0   \n",
-       "1             0       244 2017-10-12 12:24:07  20000.0              0   \n",
-       "2             0       204 2017-12-05 00:00:00    767.0              0   \n",
-       "3             0       158 2017-10-21 00:00:00   2031.0              0   \n",
-       "4             0       245 2017-10-24 13:14:24  36562.0              0   \n",
-       "...         ...       ...                 ...      ...            ...   \n",
-       "490508    10215       102 2016-12-17 00:00:00   2110.9              0   \n",
-       "490509    10215       158 2016-12-16 00:00:00     31.0              0   \n",
-       "490510    10215       158 2016-12-06 00:00:00    182.0              0   \n",
-       "490511    10215       244 2016-12-06 13:39:49   5000.0              0   \n",
-       "490512    10215       244 2016-12-06 13:42:19  30000.0              0   \n",
-       "\n",
-       "        holiday_target  weekend_target  churn_target  \n",
-       "0                    0               1             0  \n",
-       "1                    0               0             0  \n",
-       "2                    0               0             0  \n",
-       "3                    0               1             0  \n",
-       "4                    0               0             0  \n",
-       "...                ...             ...           ...  \n",
-       "490508               0               1             0  \n",
-       "490509               0               0             0  \n",
-       "490510               0               0             0  \n",
-       "490511               0               0             0  \n",
-       "490512               0               0             0  \n",
-       "\n",
-       "[490513 rows x 8 columns]"
-      ]
-     },
-     "execution_count": 4,
-     "metadata": {},
-     "output_type": "execute_result"
-    }
-   ],
-   "source": [
-    "df = pd.read_parquet(Path(cfg[\"preprocessing\"][\"source\"]))\n",
-    "df"
-   ]
-  },
-  {
-   "cell_type": "markdown",
-   "id": "72f7ea26",
-   "metadata": {},
-   "source": [
-    "## Preprocess and split data"
-   ]
-  },
-  {
-   "cell_type": "code",
-   "execution_count": 5,
-   "id": "2c55828a",
-   "metadata": {},
-   "outputs": [
-    {
-     "name": "stdout",
-     "output_type": "stream",
-     "text": [
-      "[Memory]0.0s, 0.0min    : Loading _preprocess...\n",
-      "__________________________________________preprocess cache loaded - 5.7s, 0.1min\n"
-     ]
-    }
-   ],
-   "source": [
-    "train, val, test = preprocess(cfg_preprop)"
-   ]
-  },
-  {
-   "cell_type": "markdown",
-   "id": "a8198cc0",
-   "metadata": {},
-   "source": [
-    "## Init backbone model and load weights"
-   ]
-  },
-  {
-   "cell_type": "code",
-   "execution_count": 6,
-   "id": "3d4882a4",
-   "metadata": {},
-   "outputs": [
-    {
-     "data": {
-      "text/plain": [
-       "<All keys matched successfully>"
-      ]
-     },
-     "execution_count": 6,
-     "metadata": {},
-     "output_type": "execute_result"
-    }
-   ],
-   "source": [
-    "sequence_encoder = instantiate(cfg_validation[\"sequence_encoder\"])\n",
-    "sequence_encoder.load_state_dict(torch.load(cfg_validation[\"path_to_state_dict\"]))"
-   ]
-  },
-  {
-   "cell_type": "markdown",
-   "id": "6487025b",
-   "metadata": {},
-   "source": [
-    "# Validation"
-   ]
-  },
-  {
-   "cell_type": "markdown",
-   "id": "3deb33fd",
-   "metadata": {},
-   "source": [
-    "## Use datasets with no splits for the new validation procedure"
-   ]
-  },
-  {
-   "cell_type": "code",
-   "execution_count": 7,
-   "id": "2b836e1a",
-   "metadata": {},
-   "outputs": [],
-   "source": [
-    "data_train = MemoryMapDataset(train, [SeqLenFilter(cfg_validation[\"model\"][\"seq_len\"])])\n",
-    "data_val = MemoryMapDataset(val, [SeqLenFilter(cfg_validation[\"model\"][\"seq_len\"])])\n",
-    "data_test = MemoryMapDataset(test, [SeqLenFilter(cfg_validation[\"model\"][\"seq_len\"])])\n",
-    "\n",
-    "train_dataset: ColesDataset = instantiate(cfg_validation[\"dataset\"], data=data_train)\n",
-    "val_dataset: ColesDataset = instantiate(cfg_validation[\"dataset\"], data=data_val)\n",
-    "test_dataset: ColesDataset = instantiate(cfg_validation[\"dataset\"], data=data_test)\n",
-    "\n",
-    "datamodule: PtlsDataModule = instantiate(\n",
-    "    cfg_validation[\"datamodule\"],\n",
-    "    train_data=train_dataset,\n",
-    "    valid_data=val_dataset,\n",
-    "    test_data=test_dataset,\n",
-    ")"
-   ]
-  },
-  {
-   "cell_type": "markdown",
-   "id": "bf0a7d3a",
-   "metadata": {},
-   "source": [
-    "# New validation model"
-   ]
-  },
-  {
-   "cell_type": "code",
-   "execution_count": 8,
-   "id": "6342d25e",
-   "metadata": {},
-   "outputs": [
-    {
-     "name": "stderr",
-     "output_type": "stream",
-     "text": [
-      "Global seed set to 42\n"
-     ]
-    }
-   ],
-   "source": [
-    "seed_everything(42)\n",
-    "\n",
-    "\"\"\"\n",
-    "'val_mode' options:\n",
-    "    * 'donwstream' - using local targets (e.g. 'churn_target' or 'default_target')\n",
-    "    * 'return_time' - predicting return time (COTIC-style) - NOT READY YET\n",
-    "    * 'event_type' - predicting next event type (COTIC-style)\n",
-    "\"\"\"\n",
-    "\n",
-    "valid_model: LocalValidationModel = instantiate(\n",
-    "    cfg_validation[\"model\"],\n",
-    "    backbone=sequence_encoder \n",
-    ")"
-   ]
-  },
-  {
-   "cell_type": "code",
-   "execution_count": 9,
-   "id": "3b634e6a",
-   "metadata": {},
-   "outputs": [
-    {
-     "name": "stdout",
-     "output_type": "stream",
-     "text": [
-      "inputs event time: torch.Size([4, 357])\n",
-      "preds: torch.Size([4, 326, 1])\n",
-      "mask: torch.Size([4, 326])\n",
-      "target: torch.Size([4, 326])\n"
-     ]
-    }
-   ],
-   "source": [
-    "batch, labels = next(iter(datamodule.train_dataloader()))\n",
-    "\n",
-    "print(\"inputs event time:\", batch.payload[\"event_time\"].shape)\n",
-    "\n",
-    "preds, mask = valid_model(batch)\n",
-    "target = valid_model._get_validation_labels(batch)\n",
-    "\n",
-    "print(\"preds:\", preds.shape)\n",
-    "print(\"mask:\", mask.shape)\n",
-    "print(\"target:\", target.shape)"
-   ]
-  },
-  {
-   "cell_type": "code",
-   "execution_count": null,
-   "id": "c0e9a803",
    "metadata": {
-    "scrolled": false
+      "kernelspec": {
+         "display_name": "Python 3 (ipykernel)",
+         "language": "python",
+         "name": "python3"
+      },
+      "language_info": {
+         "codemirror_mode": {
+            "name": "ipython",
+            "version": 3
+         },
+         "file_extension": ".py",
+         "mimetype": "text/x-python",
+         "name": "python",
+         "nbconvert_exporter": "python",
+         "pygments_lexer": "ipython3",
+         "version": "3.9.16"
+      }
    },
-<<<<<<< HEAD
-   "outputs": [
-    {
-     "name": "stderr",
-     "output_type": "stream",
-     "text": [
-      "GPU available: True, used: True\n",
-      "TPU available: False, using: 0 TPU cores\n",
-      "IPU available: False, using: 0 IPUs\n",
-      "HPU available: False, using: 0 HPUs\n"
-     ]
-    },
-    {
-     "name": "stderr",
-     "output_type": "stream",
-     "text": [
-      "LOCAL_RANK: 0 - CUDA_VISIBLE_DEVICES: [0,1,2,3]\n",
-      "\n",
-      "  | Name      | Type             | Params\n",
-      "-----------------------------------------------\n",
-      "0 | backbone  | RnnSeqEncoder    | 4.3 M \n",
-      "1 | pred_head | Sequential       | 44.2 K\n",
-      "2 | loss      | CrossEntropyLoss | 0     \n",
-      "-----------------------------------------------\n",
-      "44.2 K    Trainable params\n",
-      "4.3 M     Non-trainable params\n",
-      "4.4 M     Total params\n",
-      "17.434    Total estimated model params size (MB)\n"
-     ]
-    },
-    {
-     "data": {
-      "application/vnd.jupyter.widget-view+json": {
-       "model_id": "caa5d273a97b47c6883844c9404a574b",
-       "version_major": 2,
-       "version_minor": 0
-      },
-      "text/plain": [
-       "Sanity Checking: 0it [00:00, ?it/s]"
-      ]
-     },
-     "metadata": {},
-     "output_type": "display_data"
-    },
-    {
-     "ename": "RuntimeError",
-     "evalue": "expected scalar type Long but found Double",
-     "output_type": "error",
-     "traceback": [
-      "\u001b[0;31m---------------------------------------------------------------------------\u001b[0m",
-      "\u001b[0;31mRuntimeError\u001b[0m                              Traceback (most recent call last)",
-      "\u001b[1;32m/app/notebooks/local_validation_pipeline.ipynb Cell 16\u001b[0m line \u001b[0;36m1\n\u001b[1;32m      <a href='vscode-notebook-cell://attached-container%2B7b22636f6e7461696e65724e616d65223a222f62617a61726f76612d636f6c6573222c2273657474696e6773223a7b22686f7374223a227373683a2f2f6d69646173227d7d/app/notebooks/local_validation_pipeline.ipynb#X21sdnNjb2RlLXJlbW90ZQ%3D%3D?line=0'>1</a>\u001b[0m \u001b[39m#comet_logger = CometLogger(\u001b[39;00m\n\u001b[1;32m      <a href='vscode-notebook-cell://attached-container%2B7b22636f6e7461696e65724e616d65223a222f62617a61726f76612d636f6c6573222c2273657474696e6773223a7b22686f7374223a227373683a2f2f6d69646173227d7d/app/notebooks/local_validation_pipeline.ipynb#X21sdnNjb2RlLXJlbW90ZQ%3D%3D?line=1'>2</a>\u001b[0m \u001b[39m#    api_key=\"agnHNC2vEt7tOxnnxT4LzYf7Y\",\u001b[39;00m\n\u001b[1;32m      <a href='vscode-notebook-cell://attached-container%2B7b22636f6e7461696e65724e616d65223a222f62617a61726f76612d636f6c6573222c2273657474696e6773223a7b22686f7374223a227373683a2f2f6d69646173227d7d/app/notebooks/local_validation_pipeline.ipynb#X21sdnNjb2RlLXJlbW90ZQ%3D%3D?line=2'>3</a>\u001b[0m \u001b[39m#    project_name=\"macro-micro-coles\",\u001b[39;00m\n\u001b[0;32m   (...)\u001b[0m\n\u001b[1;32m      <a href='vscode-notebook-cell://attached-container%2B7b22636f6e7461696e65724e616d65223a222f62617a61726f76612d636f6c6573222c2273657474696e6773223a7b22686f7374223a227373683a2f2f6d69646173227d7d/app/notebooks/local_validation_pipeline.ipynb#X21sdnNjb2RlLXJlbW90ZQ%3D%3D?line=5'>6</a>\u001b[0m \u001b[39m#    display_summary_level=0\u001b[39;00m\n\u001b[1;32m      <a href='vscode-notebook-cell://attached-container%2B7b22636f6e7461696e65724e616d65223a222f62617a61726f76612d636f6c6573222c2273657474696e6773223a7b22686f7374223a227373683a2f2f6d69646173227d7d/app/notebooks/local_validation_pipeline.ipynb#X21sdnNjb2RlLXJlbW90ZQ%3D%3D?line=6'>7</a>\u001b[0m \u001b[39m#)\u001b[39;00m\n\u001b[1;32m      <a href='vscode-notebook-cell://attached-container%2B7b22636f6e7461696e65724e616d65223a222f62617a61726f76612d636f6c6573222c2273657474696e6773223a7b22686f7374223a227373683a2f2f6d69646173227d7d/app/notebooks/local_validation_pipeline.ipynb#X21sdnNjb2RlLXJlbW90ZQ%3D%3D?line=8'>9</a>\u001b[0m val_trainer: Trainer \u001b[39m=\u001b[39m instantiate(cfg_validation[\u001b[39m\"\u001b[39m\u001b[39mtrainer\u001b[39m\u001b[39m\"\u001b[39m])\n\u001b[0;32m---> <a href='vscode-notebook-cell://attached-container%2B7b22636f6e7461696e65724e616d65223a222f62617a61726f76612d636f6c6573222c2273657474696e6773223a7b22686f7374223a227373683a2f2f6d69646173227d7d/app/notebooks/local_validation_pipeline.ipynb#X21sdnNjb2RlLXJlbW90ZQ%3D%3D?line=10'>11</a>\u001b[0m val_trainer\u001b[39m.\u001b[39;49mfit(valid_model, datamodule)\n\u001b[1;32m     <a href='vscode-notebook-cell://attached-container%2B7b22636f6e7461696e65724e616d65223a222f62617a61726f76612d636f6c6573222c2273657474696e6773223a7b22686f7374223a227373683a2f2f6d69646173227d7d/app/notebooks/local_validation_pipeline.ipynb#X21sdnNjb2RlLXJlbW90ZQ%3D%3D?line=11'>12</a>\u001b[0m val_trainer\u001b[39m.\u001b[39mtest(valid_model, datamodule)\n",
-      "File \u001b[0;32m~/miniconda/envs/env/lib/python3.9/site-packages/pytorch_lightning/trainer/trainer.py:770\u001b[0m, in \u001b[0;36mTrainer.fit\u001b[0;34m(self, model, train_dataloaders, val_dataloaders, datamodule, ckpt_path)\u001b[0m\n\u001b[1;32m    751\u001b[0m \u001b[39m\u001b[39m\u001b[39mr\u001b[39m\u001b[39m\"\"\"\u001b[39;00m\n\u001b[1;32m    752\u001b[0m \u001b[39mRuns the full optimization routine.\u001b[39;00m\n\u001b[1;32m    753\u001b[0m \n\u001b[0;32m   (...)\u001b[0m\n\u001b[1;32m    767\u001b[0m \u001b[39m    datamodule: An instance of :class:`~pytorch_lightning.core.datamodule.LightningDataModule`.\u001b[39;00m\n\u001b[1;32m    768\u001b[0m \u001b[39m\"\"\"\u001b[39;00m\n\u001b[1;32m    769\u001b[0m \u001b[39mself\u001b[39m\u001b[39m.\u001b[39mstrategy\u001b[39m.\u001b[39mmodel \u001b[39m=\u001b[39m model\n\u001b[0;32m--> 770\u001b[0m \u001b[39mself\u001b[39;49m\u001b[39m.\u001b[39;49m_call_and_handle_interrupt(\n\u001b[1;32m    771\u001b[0m     \u001b[39mself\u001b[39;49m\u001b[39m.\u001b[39;49m_fit_impl, model, train_dataloaders, val_dataloaders, datamodule, ckpt_path\n\u001b[1;32m    772\u001b[0m )\n",
-      "File \u001b[0;32m~/miniconda/envs/env/lib/python3.9/site-packages/pytorch_lightning/trainer/trainer.py:723\u001b[0m, in \u001b[0;36mTrainer._call_and_handle_interrupt\u001b[0;34m(self, trainer_fn, *args, **kwargs)\u001b[0m\n\u001b[1;32m    721\u001b[0m         \u001b[39mreturn\u001b[39;00m \u001b[39mself\u001b[39m\u001b[39m.\u001b[39mstrategy\u001b[39m.\u001b[39mlauncher\u001b[39m.\u001b[39mlaunch(trainer_fn, \u001b[39m*\u001b[39margs, trainer\u001b[39m=\u001b[39m\u001b[39mself\u001b[39m, \u001b[39m*\u001b[39m\u001b[39m*\u001b[39mkwargs)\n\u001b[1;32m    722\u001b[0m     \u001b[39melse\u001b[39;00m:\n\u001b[0;32m--> 723\u001b[0m         \u001b[39mreturn\u001b[39;00m trainer_fn(\u001b[39m*\u001b[39;49margs, \u001b[39m*\u001b[39;49m\u001b[39m*\u001b[39;49mkwargs)\n\u001b[1;32m    724\u001b[0m \u001b[39m# TODO: treat KeyboardInterrupt as BaseException (delete the code below) in v1.7\u001b[39;00m\n\u001b[1;32m    725\u001b[0m \u001b[39mexcept\u001b[39;00m \u001b[39mKeyboardInterrupt\u001b[39;00m \u001b[39mas\u001b[39;00m exception:\n",
-      "File \u001b[0;32m~/miniconda/envs/env/lib/python3.9/site-packages/pytorch_lightning/trainer/trainer.py:811\u001b[0m, in \u001b[0;36mTrainer._fit_impl\u001b[0;34m(self, model, train_dataloaders, val_dataloaders, datamodule, ckpt_path)\u001b[0m\n\u001b[1;32m    807\u001b[0m ckpt_path \u001b[39m=\u001b[39m ckpt_path \u001b[39mor\u001b[39;00m \u001b[39mself\u001b[39m\u001b[39m.\u001b[39mresume_from_checkpoint\n\u001b[1;32m    808\u001b[0m \u001b[39mself\u001b[39m\u001b[39m.\u001b[39m_ckpt_path \u001b[39m=\u001b[39m \u001b[39mself\u001b[39m\u001b[39m.\u001b[39m__set_ckpt_path(\n\u001b[1;32m    809\u001b[0m     ckpt_path, model_provided\u001b[39m=\u001b[39m\u001b[39mTrue\u001b[39;00m, model_connected\u001b[39m=\u001b[39m\u001b[39mself\u001b[39m\u001b[39m.\u001b[39mlightning_module \u001b[39mis\u001b[39;00m \u001b[39mnot\u001b[39;00m \u001b[39mNone\u001b[39;00m\n\u001b[1;32m    810\u001b[0m )\n\u001b[0;32m--> 811\u001b[0m results \u001b[39m=\u001b[39m \u001b[39mself\u001b[39;49m\u001b[39m.\u001b[39;49m_run(model, ckpt_path\u001b[39m=\u001b[39;49m\u001b[39mself\u001b[39;49m\u001b[39m.\u001b[39;49mckpt_path)\n\u001b[1;32m    813\u001b[0m \u001b[39massert\u001b[39;00m \u001b[39mself\u001b[39m\u001b[39m.\u001b[39mstate\u001b[39m.\u001b[39mstopped\n\u001b[1;32m    814\u001b[0m \u001b[39mself\u001b[39m\u001b[39m.\u001b[39mtraining \u001b[39m=\u001b[39m \u001b[39mFalse\u001b[39;00m\n",
-      "File \u001b[0;32m~/miniconda/envs/env/lib/python3.9/site-packages/pytorch_lightning/trainer/trainer.py:1236\u001b[0m, in \u001b[0;36mTrainer._run\u001b[0;34m(self, model, ckpt_path)\u001b[0m\n\u001b[1;32m   1232\u001b[0m \u001b[39mself\u001b[39m\u001b[39m.\u001b[39m_checkpoint_connector\u001b[39m.\u001b[39mrestore_training_state()\n\u001b[1;32m   1234\u001b[0m \u001b[39mself\u001b[39m\u001b[39m.\u001b[39m_checkpoint_connector\u001b[39m.\u001b[39mresume_end()\n\u001b[0;32m-> 1236\u001b[0m results \u001b[39m=\u001b[39m \u001b[39mself\u001b[39;49m\u001b[39m.\u001b[39;49m_run_stage()\n\u001b[1;32m   1238\u001b[0m log\u001b[39m.\u001b[39mdetail(\u001b[39mf\u001b[39m\u001b[39m\"\u001b[39m\u001b[39m{\u001b[39;00m\u001b[39mself\u001b[39m\u001b[39m.\u001b[39m\u001b[39m__class__\u001b[39m\u001b[39m.\u001b[39m\u001b[39m__name__\u001b[39m\u001b[39m}\u001b[39;00m\u001b[39m: trainer tearing down\u001b[39m\u001b[39m\"\u001b[39m)\n\u001b[1;32m   1239\u001b[0m \u001b[39mself\u001b[39m\u001b[39m.\u001b[39m_teardown()\n",
-      "File \u001b[0;32m~/miniconda/envs/env/lib/python3.9/site-packages/pytorch_lightning/trainer/trainer.py:1323\u001b[0m, in \u001b[0;36mTrainer._run_stage\u001b[0;34m(self)\u001b[0m\n\u001b[1;32m   1321\u001b[0m \u001b[39mif\u001b[39;00m \u001b[39mself\u001b[39m\u001b[39m.\u001b[39mpredicting:\n\u001b[1;32m   1322\u001b[0m     \u001b[39mreturn\u001b[39;00m \u001b[39mself\u001b[39m\u001b[39m.\u001b[39m_run_predict()\n\u001b[0;32m-> 1323\u001b[0m \u001b[39mreturn\u001b[39;00m \u001b[39mself\u001b[39;49m\u001b[39m.\u001b[39;49m_run_train()\n",
-      "File \u001b[0;32m~/miniconda/envs/env/lib/python3.9/site-packages/pytorch_lightning/trainer/trainer.py:1345\u001b[0m, in \u001b[0;36mTrainer._run_train\u001b[0;34m(self)\u001b[0m\n\u001b[1;32m   1342\u001b[0m \u001b[39mself\u001b[39m\u001b[39m.\u001b[39m_pre_training_routine()\n\u001b[1;32m   1344\u001b[0m \u001b[39mwith\u001b[39;00m isolate_rng():\n\u001b[0;32m-> 1345\u001b[0m     \u001b[39mself\u001b[39;49m\u001b[39m.\u001b[39;49m_run_sanity_check()\n\u001b[1;32m   1347\u001b[0m \u001b[39m# enable train mode\u001b[39;00m\n\u001b[1;32m   1348\u001b[0m \u001b[39mself\u001b[39m\u001b[39m.\u001b[39mmodel\u001b[39m.\u001b[39mtrain()\n",
-      "File \u001b[0;32m~/miniconda/envs/env/lib/python3.9/site-packages/pytorch_lightning/trainer/trainer.py:1413\u001b[0m, in \u001b[0;36mTrainer._run_sanity_check\u001b[0;34m(self)\u001b[0m\n\u001b[1;32m   1411\u001b[0m \u001b[39m# run eval step\u001b[39;00m\n\u001b[1;32m   1412\u001b[0m \u001b[39mwith\u001b[39;00m torch\u001b[39m.\u001b[39mno_grad():\n\u001b[0;32m-> 1413\u001b[0m     val_loop\u001b[39m.\u001b[39;49mrun()\n\u001b[1;32m   1415\u001b[0m \u001b[39mself\u001b[39m\u001b[39m.\u001b[39m_call_callback_hooks(\u001b[39m\"\u001b[39m\u001b[39mon_sanity_check_end\u001b[39m\u001b[39m\"\u001b[39m)\n\u001b[1;32m   1417\u001b[0m \u001b[39m# reset logger connector\u001b[39;00m\n",
-      "File \u001b[0;32m~/miniconda/envs/env/lib/python3.9/site-packages/pytorch_lightning/loops/base.py:204\u001b[0m, in \u001b[0;36mLoop.run\u001b[0;34m(self, *args, **kwargs)\u001b[0m\n\u001b[1;32m    202\u001b[0m \u001b[39mtry\u001b[39;00m:\n\u001b[1;32m    203\u001b[0m     \u001b[39mself\u001b[39m\u001b[39m.\u001b[39mon_advance_start(\u001b[39m*\u001b[39margs, \u001b[39m*\u001b[39m\u001b[39m*\u001b[39mkwargs)\n\u001b[0;32m--> 204\u001b[0m     \u001b[39mself\u001b[39;49m\u001b[39m.\u001b[39;49madvance(\u001b[39m*\u001b[39;49margs, \u001b[39m*\u001b[39;49m\u001b[39m*\u001b[39;49mkwargs)\n\u001b[1;32m    205\u001b[0m     \u001b[39mself\u001b[39m\u001b[39m.\u001b[39mon_advance_end()\n\u001b[1;32m    206\u001b[0m     \u001b[39mself\u001b[39m\u001b[39m.\u001b[39m_restarting \u001b[39m=\u001b[39m \u001b[39mFalse\u001b[39;00m\n",
-      "File \u001b[0;32m~/miniconda/envs/env/lib/python3.9/site-packages/pytorch_lightning/loops/dataloader/evaluation_loop.py:155\u001b[0m, in \u001b[0;36mEvaluationLoop.advance\u001b[0;34m(self, *args, **kwargs)\u001b[0m\n\u001b[1;32m    153\u001b[0m \u001b[39mif\u001b[39;00m \u001b[39mself\u001b[39m\u001b[39m.\u001b[39mnum_dataloaders \u001b[39m>\u001b[39m \u001b[39m1\u001b[39m:\n\u001b[1;32m    154\u001b[0m     kwargs[\u001b[39m\"\u001b[39m\u001b[39mdataloader_idx\u001b[39m\u001b[39m\"\u001b[39m] \u001b[39m=\u001b[39m dataloader_idx\n\u001b[0;32m--> 155\u001b[0m dl_outputs \u001b[39m=\u001b[39m \u001b[39mself\u001b[39;49m\u001b[39m.\u001b[39;49mepoch_loop\u001b[39m.\u001b[39;49mrun(\u001b[39mself\u001b[39;49m\u001b[39m.\u001b[39;49m_data_fetcher, dl_max_batches, kwargs)\n\u001b[1;32m    157\u001b[0m \u001b[39m# store batch level output per dataloader\u001b[39;00m\n\u001b[1;32m    158\u001b[0m \u001b[39mself\u001b[39m\u001b[39m.\u001b[39m_outputs\u001b[39m.\u001b[39mappend(dl_outputs)\n",
-      "File \u001b[0;32m~/miniconda/envs/env/lib/python3.9/site-packages/pytorch_lightning/loops/base.py:204\u001b[0m, in \u001b[0;36mLoop.run\u001b[0;34m(self, *args, **kwargs)\u001b[0m\n\u001b[1;32m    202\u001b[0m \u001b[39mtry\u001b[39;00m:\n\u001b[1;32m    203\u001b[0m     \u001b[39mself\u001b[39m\u001b[39m.\u001b[39mon_advance_start(\u001b[39m*\u001b[39margs, \u001b[39m*\u001b[39m\u001b[39m*\u001b[39mkwargs)\n\u001b[0;32m--> 204\u001b[0m     \u001b[39mself\u001b[39;49m\u001b[39m.\u001b[39;49madvance(\u001b[39m*\u001b[39;49margs, \u001b[39m*\u001b[39;49m\u001b[39m*\u001b[39;49mkwargs)\n\u001b[1;32m    205\u001b[0m     \u001b[39mself\u001b[39m\u001b[39m.\u001b[39mon_advance_end()\n\u001b[1;32m    206\u001b[0m     \u001b[39mself\u001b[39m\u001b[39m.\u001b[39m_restarting \u001b[39m=\u001b[39m \u001b[39mFalse\u001b[39;00m\n",
-      "File \u001b[0;32m~/miniconda/envs/env/lib/python3.9/site-packages/pytorch_lightning/loops/epoch/evaluation_epoch_loop.py:128\u001b[0m, in \u001b[0;36mEvaluationEpochLoop.advance\u001b[0;34m(self, data_fetcher, dl_max_batches, kwargs)\u001b[0m\n\u001b[1;32m    125\u001b[0m \u001b[39mself\u001b[39m\u001b[39m.\u001b[39mbatch_progress\u001b[39m.\u001b[39mincrement_started()\n\u001b[1;32m    127\u001b[0m \u001b[39m# lightning module methods\u001b[39;00m\n\u001b[0;32m--> 128\u001b[0m output \u001b[39m=\u001b[39m \u001b[39mself\u001b[39;49m\u001b[39m.\u001b[39;49m_evaluation_step(\u001b[39m*\u001b[39;49m\u001b[39m*\u001b[39;49mkwargs)\n\u001b[1;32m    129\u001b[0m output \u001b[39m=\u001b[39m \u001b[39mself\u001b[39m\u001b[39m.\u001b[39m_evaluation_step_end(output)\n\u001b[1;32m    131\u001b[0m \u001b[39mself\u001b[39m\u001b[39m.\u001b[39mbatch_progress\u001b[39m.\u001b[39mincrement_processed()\n",
-      "File \u001b[0;32m~/miniconda/envs/env/lib/python3.9/site-packages/pytorch_lightning/loops/epoch/evaluation_epoch_loop.py:226\u001b[0m, in \u001b[0;36mEvaluationEpochLoop._evaluation_step\u001b[0;34m(self, **kwargs)\u001b[0m\n\u001b[1;32m    224\u001b[0m     output \u001b[39m=\u001b[39m \u001b[39mself\u001b[39m\u001b[39m.\u001b[39mtrainer\u001b[39m.\u001b[39m_call_strategy_hook(\u001b[39m\"\u001b[39m\u001b[39mtest_step\u001b[39m\u001b[39m\"\u001b[39m, \u001b[39m*\u001b[39mkwargs\u001b[39m.\u001b[39mvalues())\n\u001b[1;32m    225\u001b[0m \u001b[39melse\u001b[39;00m:\n\u001b[0;32m--> 226\u001b[0m     output \u001b[39m=\u001b[39m \u001b[39mself\u001b[39;49m\u001b[39m.\u001b[39;49mtrainer\u001b[39m.\u001b[39;49m_call_strategy_hook(\u001b[39m\"\u001b[39;49m\u001b[39mvalidation_step\u001b[39;49m\u001b[39m\"\u001b[39;49m, \u001b[39m*\u001b[39;49mkwargs\u001b[39m.\u001b[39;49mvalues())\n\u001b[1;32m    228\u001b[0m \u001b[39mreturn\u001b[39;00m output\n",
-      "File \u001b[0;32m~/miniconda/envs/env/lib/python3.9/site-packages/pytorch_lightning/trainer/trainer.py:1765\u001b[0m, in \u001b[0;36mTrainer._call_strategy_hook\u001b[0;34m(self, hook_name, *args, **kwargs)\u001b[0m\n\u001b[1;32m   1762\u001b[0m     \u001b[39mreturn\u001b[39;00m\n\u001b[1;32m   1764\u001b[0m \u001b[39mwith\u001b[39;00m \u001b[39mself\u001b[39m\u001b[39m.\u001b[39mprofiler\u001b[39m.\u001b[39mprofile(\u001b[39mf\u001b[39m\u001b[39m\"\u001b[39m\u001b[39m[Strategy]\u001b[39m\u001b[39m{\u001b[39;00m\u001b[39mself\u001b[39m\u001b[39m.\u001b[39mstrategy\u001b[39m.\u001b[39m\u001b[39m__class__\u001b[39m\u001b[39m.\u001b[39m\u001b[39m__name__\u001b[39m\u001b[39m}\u001b[39;00m\u001b[39m.\u001b[39m\u001b[39m{\u001b[39;00mhook_name\u001b[39m}\u001b[39;00m\u001b[39m\"\u001b[39m):\n\u001b[0;32m-> 1765\u001b[0m     output \u001b[39m=\u001b[39m fn(\u001b[39m*\u001b[39;49margs, \u001b[39m*\u001b[39;49m\u001b[39m*\u001b[39;49mkwargs)\n\u001b[1;32m   1767\u001b[0m \u001b[39m# restore current_fx when nested context\u001b[39;00m\n\u001b[1;32m   1768\u001b[0m pl_module\u001b[39m.\u001b[39m_current_fx_name \u001b[39m=\u001b[39m prev_fx_name\n",
-      "File \u001b[0;32m~/miniconda/envs/env/lib/python3.9/site-packages/pytorch_lightning/strategies/strategy.py:344\u001b[0m, in \u001b[0;36mStrategy.validation_step\u001b[0;34m(self, *args, **kwargs)\u001b[0m\n\u001b[1;32m    339\u001b[0m \u001b[39m\u001b[39m\u001b[39m\"\"\"The actual validation step.\u001b[39;00m\n\u001b[1;32m    340\u001b[0m \n\u001b[1;32m    341\u001b[0m \u001b[39mSee :meth:`~pytorch_lightning.core.lightning.LightningModule.validation_step` for more details\u001b[39;00m\n\u001b[1;32m    342\u001b[0m \u001b[39m\"\"\"\u001b[39;00m\n\u001b[1;32m    343\u001b[0m \u001b[39mwith\u001b[39;00m \u001b[39mself\u001b[39m\u001b[39m.\u001b[39mprecision_plugin\u001b[39m.\u001b[39mval_step_context():\n\u001b[0;32m--> 344\u001b[0m     \u001b[39mreturn\u001b[39;00m \u001b[39mself\u001b[39;49m\u001b[39m.\u001b[39;49mmodel\u001b[39m.\u001b[39;49mvalidation_step(\u001b[39m*\u001b[39;49margs, \u001b[39m*\u001b[39;49m\u001b[39m*\u001b[39;49mkwargs)\n",
-      "File \u001b[0;32m/app/src/local_validation/local_validation_model.py:373\u001b[0m, in \u001b[0;36mLocalValidationModel.validation_step\u001b[0;34m(self, batch, batch_idx)\u001b[0m\n\u001b[1;32m    370\u001b[0m \u001b[39melse\u001b[39;00m:\n\u001b[1;32m    371\u001b[0m     preds, target \u001b[39m=\u001b[39m \u001b[39mself\u001b[39m\u001b[39m.\u001b[39m_event_type_target_and_preds(preds, target)\n\u001b[0;32m--> 373\u001b[0m     val_loss \u001b[39m=\u001b[39m \u001b[39mself\u001b[39;49m\u001b[39m.\u001b[39;49mloss(preds, target)\u001b[39m.\u001b[39mmean()\n\u001b[1;32m    375\u001b[0m     metric_name \u001b[39m=\u001b[39m \u001b[39m\"\u001b[39m\u001b[39macc\u001b[39m\u001b[39m\"\u001b[39m\n\u001b[1;32m    376\u001b[0m     metric \u001b[39m=\u001b[39m Accuracy(\n\u001b[1;32m    377\u001b[0m         task\u001b[39m=\u001b[39m\u001b[39m\"\u001b[39m\u001b[39mmulticlass\u001b[39m\u001b[39m\"\u001b[39m,\n\u001b[1;32m    378\u001b[0m         num_classes\u001b[39m=\u001b[39m\u001b[39mself\u001b[39m\u001b[39m.\u001b[39mnum_types,\n\u001b[1;32m    379\u001b[0m         ignore_index\u001b[39m=\u001b[39m\u001b[39mself\u001b[39m\u001b[39m.\u001b[39mmcc_padd_value,\n\u001b[1;32m    380\u001b[0m     )\u001b[39m.\u001b[39mto(preds\u001b[39m.\u001b[39mdevice)(preds, target)\n",
-      "File \u001b[0;32m~/miniconda/envs/env/lib/python3.9/site-packages/torch/nn/modules/module.py:1501\u001b[0m, in \u001b[0;36mModule._call_impl\u001b[0;34m(self, *args, **kwargs)\u001b[0m\n\u001b[1;32m   1496\u001b[0m \u001b[39m# If we don't have any hooks, we want to skip the rest of the logic in\u001b[39;00m\n\u001b[1;32m   1497\u001b[0m \u001b[39m# this function, and just call forward.\u001b[39;00m\n\u001b[1;32m   1498\u001b[0m \u001b[39mif\u001b[39;00m \u001b[39mnot\u001b[39;00m (\u001b[39mself\u001b[39m\u001b[39m.\u001b[39m_backward_hooks \u001b[39mor\u001b[39;00m \u001b[39mself\u001b[39m\u001b[39m.\u001b[39m_backward_pre_hooks \u001b[39mor\u001b[39;00m \u001b[39mself\u001b[39m\u001b[39m.\u001b[39m_forward_hooks \u001b[39mor\u001b[39;00m \u001b[39mself\u001b[39m\u001b[39m.\u001b[39m_forward_pre_hooks\n\u001b[1;32m   1499\u001b[0m         \u001b[39mor\u001b[39;00m _global_backward_pre_hooks \u001b[39mor\u001b[39;00m _global_backward_hooks\n\u001b[1;32m   1500\u001b[0m         \u001b[39mor\u001b[39;00m _global_forward_hooks \u001b[39mor\u001b[39;00m _global_forward_pre_hooks):\n\u001b[0;32m-> 1501\u001b[0m     \u001b[39mreturn\u001b[39;00m forward_call(\u001b[39m*\u001b[39;49margs, \u001b[39m*\u001b[39;49m\u001b[39m*\u001b[39;49mkwargs)\n\u001b[1;32m   1502\u001b[0m \u001b[39m# Do not call functions when jit is used\u001b[39;00m\n\u001b[1;32m   1503\u001b[0m full_backward_hooks, non_full_backward_hooks \u001b[39m=\u001b[39m [], []\n",
-      "File \u001b[0;32m~/miniconda/envs/env/lib/python3.9/site-packages/torch/nn/modules/loss.py:1174\u001b[0m, in \u001b[0;36mCrossEntropyLoss.forward\u001b[0;34m(self, input, target)\u001b[0m\n\u001b[1;32m   1173\u001b[0m \u001b[39mdef\u001b[39;00m \u001b[39mforward\u001b[39m(\u001b[39mself\u001b[39m, \u001b[39minput\u001b[39m: Tensor, target: Tensor) \u001b[39m-\u001b[39m\u001b[39m>\u001b[39m Tensor:\n\u001b[0;32m-> 1174\u001b[0m     \u001b[39mreturn\u001b[39;00m F\u001b[39m.\u001b[39;49mcross_entropy(\u001b[39minput\u001b[39;49m, target, weight\u001b[39m=\u001b[39;49m\u001b[39mself\u001b[39;49m\u001b[39m.\u001b[39;49mweight,\n\u001b[1;32m   1175\u001b[0m                            ignore_index\u001b[39m=\u001b[39;49m\u001b[39mself\u001b[39;49m\u001b[39m.\u001b[39;49mignore_index, reduction\u001b[39m=\u001b[39;49m\u001b[39mself\u001b[39;49m\u001b[39m.\u001b[39;49mreduction,\n\u001b[1;32m   1176\u001b[0m                            label_smoothing\u001b[39m=\u001b[39;49m\u001b[39mself\u001b[39;49m\u001b[39m.\u001b[39;49mlabel_smoothing)\n",
-      "File \u001b[0;32m~/miniconda/envs/env/lib/python3.9/site-packages/torch/nn/functional.py:3029\u001b[0m, in \u001b[0;36mcross_entropy\u001b[0;34m(input, target, weight, size_average, ignore_index, reduce, reduction, label_smoothing)\u001b[0m\n\u001b[1;32m   3027\u001b[0m \u001b[39mif\u001b[39;00m size_average \u001b[39mis\u001b[39;00m \u001b[39mnot\u001b[39;00m \u001b[39mNone\u001b[39;00m \u001b[39mor\u001b[39;00m reduce \u001b[39mis\u001b[39;00m \u001b[39mnot\u001b[39;00m \u001b[39mNone\u001b[39;00m:\n\u001b[1;32m   3028\u001b[0m     reduction \u001b[39m=\u001b[39m _Reduction\u001b[39m.\u001b[39mlegacy_get_string(size_average, reduce)\n\u001b[0;32m-> 3029\u001b[0m \u001b[39mreturn\u001b[39;00m torch\u001b[39m.\u001b[39;49m_C\u001b[39m.\u001b[39;49m_nn\u001b[39m.\u001b[39;49mcross_entropy_loss(\u001b[39minput\u001b[39;49m, target, weight, _Reduction\u001b[39m.\u001b[39;49mget_enum(reduction), ignore_index, label_smoothing)\n",
-      "\u001b[0;31mRuntimeError\u001b[0m: expected scalar type Long but found Double"
-     ]
-    }
-   ],
-=======
-   "outputs": [],
->>>>>>> 210127e9
-   "source": [
-    "val_trainer: Trainer = instantiate(cfg_validation[\"trainer\"])\n",
-    "    \n",
-    "val_trainer.fit(valid_model, datamodule)\n",
-    "val_trainer.test(valid_model, datamodule)"
-   ]
-  }
- ],
- "metadata": {
-  "kernelspec": {
-   "display_name": "Python 3 (ipykernel)",
-   "language": "python",
-   "name": "python3"
-  },
-  "language_info": {
-   "codemirror_mode": {
-    "name": "ipython",
-    "version": 3
-   },
-   "file_extension": ".py",
-   "mimetype": "text/x-python",
-   "name": "python",
-   "nbconvert_exporter": "python",
-   "pygments_lexer": "ipython3",
-   "version": "3.9.16"
-  }
- },
- "nbformat": 4,
- "nbformat_minor": 5
+   "nbformat": 4,
+   "nbformat_minor": 5
 }