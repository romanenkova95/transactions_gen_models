--- conflicted
+++ resolved
@@ -46,35 +46,14 @@
                 "ae_nlp_frozen",
                 "coles_churn", 
                 "coles_emb_churn", 
-                "mlm"
+                "mlm", 
+                "cotic_churn", 
+                "ts2vec_churn",
+
             ],
             preprocessings=["default", "churn"],
             validations=["local_target", "event_time", "event_type", "global_target"],
         )
 
-<<<<<<< HEAD
-=======
-    def test_transformer(self):
-        self.run_with_config(
-            backbone="transformer",
-            preprocessing="churn",
-            validations=["local_target", "event_time", "event_type", "global_target"],
-        )
-    
-    def test_cotic(self):
-        self.run_with_config(
-            backbone="cotic_churn",
-            preprocessing="cotic_churn",
-            validations=["local_target", "event_time", "event_type", "global_target"],
-        )
-    
-    def test_ts2vec(self):
-        self.run_with_config(
-            backbone="ts2vec_churn",
-            preprocessing="churn",
-            validations=["local_target", "event_time", "event_type", "global_target"],
-        )
-
->>>>>>> 9c5deb10
 if __name__ == "__main__":
     unittest.main()