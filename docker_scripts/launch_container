--- conflicted
+++ resolved
@@ -2,19 +2,6 @@
 source credentials
 
 docker run \
-<<<<<<< HEAD
- -d \
- -p ${CONTAINER_PORT}:8890 \
- --shm-size=16g \
- --memory=128g \
- --cpus=2 \
- --user root:root \
- --name ${CONTAINER_NAME} \
- --rm -it --init \
- -v /home/${USER}/${SRC}:/app \
- --gpus '"device=3"' \
- ${DOCKER_NAME} bash
-=======
 	-d \
 	--shm-size=8g \
 	--memory=60g \
@@ -26,5 +13,4 @@
 	-p ${PORT}:${PORT} \
 	-v /home/${USER}/${SRC}:/app \
 	--gpus all \
-	${DOCKER_NAME} bash
->>>>>>> 8d89d03b
+	${DOCKER_NAME} bash