"""Local targets validation script. """

from pathlib import Path
import warnings
from hydra.utils import instantiate, call
from omegaconf import DictConfig

import pandas as pd

import torch

from pytorch_lightning import seed_everything, Trainer
<<<<<<< HEAD
from pytorch_lightning.loggers import TensorBoardLogger
from pytorch_lightning.callbacks.lr_monitor import LearningRateMonitor
from pytorch_lightning.callbacks.early_stopping import EarlyStopping
=======
from pytorch_lightning.loggers import WandbLogger
>>>>>>> 8d89d03b

from ptls.frames import PtlsDataModule
from ptls.nn.seq_encoder.containers import SeqEncoderContainer
from src.utils.create_trainer import create_trainer

from src.utils.logging_utils import get_logger
from src.preprocessing import preprocess
from .local_validation_model import LocalValidationModelBase


def local_target_validation(
<<<<<<< HEAD
    cfg_preprop: DictConfig, cfg_validation: DictConfig
) -> pd.DataFrame:
    """Full pipeline for the sequence encoder local validation.

    Args:
        cfg_preprop (DictConfig):    Dataset config (specified in the 'config/dataset')
        cfg_validation (DictConfig): Validation config (specified in the 'config/validation')
=======
    data: tuple[list[dict], list[dict], list[dict]],
    cfg_encoder: DictConfig,
    cfg_validation: DictConfig,
    cfg_logger: DictConfig,
    encoder_name: str,
    val_name: str,
) -> dict[str, float]:
    """Full pipeline for the sequence encoder local validation.

    Args:
        data (tuple[list[dict], list[dict], list[dict]]):
            train, val & test sets
        cfg_encoder (DictConfig):
            Encoder config (specified in 'config/encoder')
        cfg_validation (DictConfig):
            Validation config (specified in 'config/validation')
        encoder_name (str):
            Name of used encoder (for logging & saving)
        val_name (str):
            Name of validation (for logging & saving)
>>>>>>> 8d89d03b

    Returns:
        results (dict[str]):
            Metrics on test set.
    """
    logger = get_logger(name=__name__)
    train, val, test = data

    logger.info("Instantiating the sequence encoder")
    # load pretrained sequence encoder
<<<<<<< HEAD
    sequence_encoder = instantiate(cfg_validation["sequence_encoder"])
    sequence_encoder.load_state_dict(torch.load(cfg_validation["path_to_state_dict"]))

    data_train = MemoryMapDataset(
        train, [SeqLenFilter(cfg_validation["val_mode"]["model"]["seq_len"])]
    )
    data_val = MemoryMapDataset(
        val, [SeqLenFilter(cfg_validation["val_mode"]["model"]["seq_len"])]
    )
    data_test = MemoryMapDataset(
        test, [SeqLenFilter(cfg_validation["val_mode"]["model"]["seq_len"])]
    )

    train_dataset: ColesDataset = instantiate(
        cfg_validation["val_mode"]["dataset"], data=data_train
    )
    val_dataset: ColesDataset = instantiate(
        cfg_validation["val_mode"]["dataset"], data=data_val
    )  ##
    test_dataset: ColesDataset = instantiate(
        cfg_validation["val_mode"]["dataset"], data=data_test
    )  ##
=======
    sequence_encoder: SeqEncoderContainer = instantiate(
        cfg_encoder, is_reduce_sequence=cfg_validation["is_reduce_sequence"]
    )
    encoder_state_dict_path = Path(f"saved_models/{encoder_name}.pth")
    if encoder_state_dict_path.exists():
        sequence_encoder.load_state_dict(torch.load(encoder_state_dict_path))
    else:
        warnings.warn(
            "No encoder state dict found! Validating without pre-loading state-dict..."
        )

    train_dataset = call(cfg_validation["dataset"], data=train, deterministic=False)
    val_dataset = call(cfg_validation["dataset"], data=val, deterministic=True)
    test_dataset = call(cfg_validation["dataset"], data=test, deterministic=True)
>>>>>>> 8d89d03b

    datamodule: PtlsDataModule = instantiate(
        cfg_validation["datamodule"],
        train_data=train_dataset,
        valid_data=val_dataset,
        test_data=test_dataset,
    )

<<<<<<< HEAD
    results = []
    for i in range(cfg_validation["n_runs"]):
        logger.info(
            f'Training LocalValidationModel. Run {i+1}/{cfg_validation["n_runs"]}'
        )
=======
    logger.info(f"Training LocalValidationModel")
>>>>>>> 8d89d03b

    seed_everything()
    valid_model: LocalValidationModelBase = instantiate(
        cfg_validation["module"], backbone=sequence_encoder
    )

<<<<<<< HEAD
        valid_model: LocalValidationModel = instantiate(
            cfg_validation["val_mode"]["model"], backbone=sequence_encoder
        )

        val_trainer: Trainer = instantiate(
            cfg_validation["trainer"],
            callbacks=[
                # EarlyStopping(
                #     monitor="train_acc", min_delta=0.01, patience=5, mode="max"
                # ),
                LearningRateMonitor(logging_interval="step"),
            ],
        )

        val_trainer.fit(valid_model, datamodule)
        torch.save(valid_model.state_dict(), f"saved_models/validation_head_{i}.pth")
=======
    val_trainer: Trainer = create_trainer(
        logger=cfg_logger,
        metric_name=valid_model.metric_name,
        **cfg_validation["trainer"],
    )

    # Make wandb log runs to different metric graphs
    if isinstance(val_trainer.logger, WandbLogger):
        val_trainer.logger._prefix = f"{val_name}"

    val_trainer.fit(valid_model, datamodule)
    if not val_trainer.fast_dev_run and val_trainer.checkpoint_callback:
        checkpoint = torch.load(val_trainer.checkpoint_callback.best_model_path)
        valid_model.load_state_dict(checkpoint["state_dict"])
>>>>>>> 8d89d03b

    torch.save(valid_model.state_dict(), f"saved_models/{val_name}_validation_head.pth")
    # trainer.test() returns List[Dict] of results for each dataloader; we use a single dataloader
    metrics = val_trainer.test(valid_model, datamodule)[0]

    return metrics<|MERGE_RESOLUTION|>--- conflicted
+++ resolved
@@ -10,13 +10,7 @@
 import torch
 
 from pytorch_lightning import seed_everything, Trainer
-<<<<<<< HEAD
-from pytorch_lightning.loggers import TensorBoardLogger
-from pytorch_lightning.callbacks.lr_monitor import LearningRateMonitor
-from pytorch_lightning.callbacks.early_stopping import EarlyStopping
-=======
 from pytorch_lightning.loggers import WandbLogger
->>>>>>> 8d89d03b
 
 from ptls.frames import PtlsDataModule
 from ptls.nn.seq_encoder.containers import SeqEncoderContainer
@@ -28,15 +22,6 @@
 
 
 def local_target_validation(
-<<<<<<< HEAD
-    cfg_preprop: DictConfig, cfg_validation: DictConfig
-) -> pd.DataFrame:
-    """Full pipeline for the sequence encoder local validation.
-
-    Args:
-        cfg_preprop (DictConfig):    Dataset config (specified in the 'config/dataset')
-        cfg_validation (DictConfig): Validation config (specified in the 'config/validation')
-=======
     data: tuple[list[dict], list[dict], list[dict]],
     cfg_encoder: DictConfig,
     cfg_validation: DictConfig,
@@ -57,7 +42,6 @@
             Name of used encoder (for logging & saving)
         val_name (str):
             Name of validation (for logging & saving)
->>>>>>> 8d89d03b
 
     Returns:
         results (dict[str]):
@@ -68,30 +52,6 @@
 
     logger.info("Instantiating the sequence encoder")
     # load pretrained sequence encoder
-<<<<<<< HEAD
-    sequence_encoder = instantiate(cfg_validation["sequence_encoder"])
-    sequence_encoder.load_state_dict(torch.load(cfg_validation["path_to_state_dict"]))
-
-    data_train = MemoryMapDataset(
-        train, [SeqLenFilter(cfg_validation["val_mode"]["model"]["seq_len"])]
-    )
-    data_val = MemoryMapDataset(
-        val, [SeqLenFilter(cfg_validation["val_mode"]["model"]["seq_len"])]
-    )
-    data_test = MemoryMapDataset(
-        test, [SeqLenFilter(cfg_validation["val_mode"]["model"]["seq_len"])]
-    )
-
-    train_dataset: ColesDataset = instantiate(
-        cfg_validation["val_mode"]["dataset"], data=data_train
-    )
-    val_dataset: ColesDataset = instantiate(
-        cfg_validation["val_mode"]["dataset"], data=data_val
-    )  ##
-    test_dataset: ColesDataset = instantiate(
-        cfg_validation["val_mode"]["dataset"], data=data_test
-    )  ##
-=======
     sequence_encoder: SeqEncoderContainer = instantiate(
         cfg_encoder, is_reduce_sequence=cfg_validation["is_reduce_sequence"]
     )
@@ -106,7 +66,6 @@
     train_dataset = call(cfg_validation["dataset"], data=train, deterministic=False)
     val_dataset = call(cfg_validation["dataset"], data=val, deterministic=True)
     test_dataset = call(cfg_validation["dataset"], data=test, deterministic=True)
->>>>>>> 8d89d03b
 
     datamodule: PtlsDataModule = instantiate(
         cfg_validation["datamodule"],
@@ -115,39 +74,13 @@
         test_data=test_dataset,
     )
 
-<<<<<<< HEAD
-    results = []
-    for i in range(cfg_validation["n_runs"]):
-        logger.info(
-            f'Training LocalValidationModel. Run {i+1}/{cfg_validation["n_runs"]}'
-        )
-=======
     logger.info(f"Training LocalValidationModel")
->>>>>>> 8d89d03b
 
     seed_everything()
     valid_model: LocalValidationModelBase = instantiate(
         cfg_validation["module"], backbone=sequence_encoder
     )
 
-<<<<<<< HEAD
-        valid_model: LocalValidationModel = instantiate(
-            cfg_validation["val_mode"]["model"], backbone=sequence_encoder
-        )
-
-        val_trainer: Trainer = instantiate(
-            cfg_validation["trainer"],
-            callbacks=[
-                # EarlyStopping(
-                #     monitor="train_acc", min_delta=0.01, patience=5, mode="max"
-                # ),
-                LearningRateMonitor(logging_interval="step"),
-            ],
-        )
-
-        val_trainer.fit(valid_model, datamodule)
-        torch.save(valid_model.state_dict(), f"saved_models/validation_head_{i}.pth")
-=======
     val_trainer: Trainer = create_trainer(
         logger=cfg_logger,
         metric_name=valid_model.metric_name,
@@ -162,7 +95,6 @@
     if not val_trainer.fast_dev_run and val_trainer.checkpoint_callback:
         checkpoint = torch.load(val_trainer.checkpoint_callback.best_model_path)
         valid_model.load_state_dict(checkpoint["state_dict"])
->>>>>>> 8d89d03b
 
     torch.save(valid_model.state_dict(), f"saved_models/{val_name}_validation_head.pth")
     # trainer.test() returns List[Dict] of results for each dataloader; we use a single dataloader
