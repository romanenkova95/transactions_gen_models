--- conflicted
+++ resolved
@@ -86,24 +86,7 @@
 
         return {"loss": val_loss, "acc": val_accuracy}
     
-<<<<<<< HEAD
-    # def test_step(self, batch: tuple[PaddedBatch, torch.Tensor], batch_idx: int):
-    #     inputs, labels = batch
-    #     preds = self.forward(inputs)
-
-    #     acc_score = ((preds.squeeze() > 0.5).long() == labels).float().mean().item()
-    #     F1Score = BinaryF1Score().to(inputs.device)
-    #     f1_score = F1Score(preds, labels).item()
-
-    #     self.log("Test acc", acc_score)
-    #     self.log("Test f1_score", f1_score)
-        
-    #     return {"preds": preds, "labels": labels, "acc": acc_score, "f1": f1_score}    
-
-    def test_step(self, batch: tuple[PaddedBatch, torch.Tensor], batch_idx: int):
-=======
     def test_step(self, batch: tuple[PaddedBatch, torch.Tensor], batch_idx: int) -> dict[str, float]:
->>>>>>> 1f8f3cb6
         inputs, labels = batch
         preds = self.forward(inputs)
 
