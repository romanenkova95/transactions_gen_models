"""Main coles learning script"""
<<<<<<< HEAD
from hydra.utils import instantiate
from omegaconf import DictConfig, OmegaConf
=======
from pathlib import Path

from hydra.utils import instantiate
from omegaconf import DictConfig
>>>>>>> bd20b363

from ptls.frames import PtlsDataModule

import torch

from pytorch_lightning import Trainer
from pytorch_lightning.callbacks import ModelCheckpoint, EarlyStopping
from pytorch_lightning.loggers import TensorBoardLogger

from sklearn.model_selection import train_test_split

from src.coles import CustomCoLES, CustomColesDataset
from src.preprocessing import preprocess
from src.utils.logging_utils import get_logger
from src.utils.data_utils.prepare_dataset import prepare_dataset


logger = get_logger(name=__name__)


def learn_coles(cfg_preprop: DictConfig, cfg_dataset: DictConfig, cfg_model: DictConfig) -> None:
    """Full pipeline for the coles model fitting.

    Args:
        cfg_preprop (DictConfig): Preprocessing config (specified in 'config/preprocessing')
        cfg_dataset (DictConfig): Dataset config (specified in 'config/dataset')
        cfg_model (DictConfig): Model config (specified in 'config/model')
    """
<<<<<<< HEAD
    dataset = preprocess(cfg_preprop)
    logger.info("Preparing datasets and datamodule")
    # train val splitting
    train, val = train_test_split(dataset, test_size=cfg_model["test_size"])
=======
    dataset = prepare_dataset(cfg_preprop, logger)

    # train val test split
    valid_size = cfg_preprop["coles"]["valid_size"]
    test_size = cfg_preprop["coles"]["test_size"]

    train, val_test = train_test_split(
        dataset,
        test_size=valid_size+test_size,
        random_state=cfg_preprop["coles"]["random_state"]
    )

    val, _ = train_test_split(
        val_test,
        test_size=test_size/(valid_size+test_size),
        random_state=cfg_preprop["coles"]["random_state"]
    )

    logger.info("Preparing datasets and datamodule")
>>>>>>> bd20b363

    # Define our ColesDataset wrapper from the config
    train_data: CustomColesDataset = instantiate(cfg_dataset, data=train)
    val_data: CustomColesDataset = instantiate(cfg_dataset, data=val)

    # Pytorch-lifestream datamodule for the model training and evaluation
    datamodule: PtlsDataModule = instantiate(
        cfg_model["datamodule"], train_data=train_data, valid_data=val_data
    )

    # Define our CoLES wrapper from the config
    model: CustomCoLES = instantiate(cfg_model["model"])

    # Initializing and fitting the trainer for the model
    model_checkpoint: ModelCheckpoint = instantiate(
        cfg_model["trainer_coles"]["checkpoint_callback"],
        monitor=model.metric_name,
        mode="max",
    )

    callbacks = [model_checkpoint]

    if cfg_model["trainer_coles"]["enable_early_stopping"]:
        early_stopping: EarlyStopping = instantiate(
            cfg_model["trainer_coles"]["early_stopping"],
            monitor=model.metric_name,
            mode="max",
        )

        callbacks.append(early_stopping)

    coles_logger: TensorBoardLogger = instantiate(cfg_model["trainer_coles"]["logger"])

    trainer: Trainer = instantiate(
        cfg_model["trainer_coles"]["trainer"],
        callbacks=callbacks,
        logger=coles_logger,
    )

    # Training the model
    trainer.fit(model, datamodule)

    checkpoint = torch.load(model_checkpoint.best_model_path)

    model.load_state_dict(checkpoint["state_dict"])

    # Save the state_dict of the best sequence encoder
    Path("saved_models").mkdir(exist_ok=True)
    torch.save(model.get_seq_encoder_weights(), f'saved_models/{cfg_model["name"]}.pth')<|MERGE_RESOLUTION|>--- conflicted
+++ resolved
@@ -1,13 +1,8 @@
 """Main coles learning script"""
-<<<<<<< HEAD
-from hydra.utils import instantiate
-from omegaconf import DictConfig, OmegaConf
-=======
 from pathlib import Path
 
 from hydra.utils import instantiate
 from omegaconf import DictConfig
->>>>>>> bd20b363
 
 from ptls.frames import PtlsDataModule
 
@@ -17,18 +12,17 @@
 from pytorch_lightning.callbacks import ModelCheckpoint, EarlyStopping
 from pytorch_lightning.loggers import TensorBoardLogger
 
-from sklearn.model_selection import train_test_split
-
 from src.coles import CustomCoLES, CustomColesDataset
 from src.preprocessing import preprocess
 from src.utils.logging_utils import get_logger
-from src.utils.data_utils.prepare_dataset import prepare_dataset
 
 
 logger = get_logger(name=__name__)
 
 
-def learn_coles(cfg_preprop: DictConfig, cfg_dataset: DictConfig, cfg_model: DictConfig) -> None:
+def learn_coles(
+    cfg_preprop: DictConfig, cfg_dataset: DictConfig, cfg_model: DictConfig
+) -> None:
     """Full pipeline for the coles model fitting.
 
     Args:
@@ -36,33 +30,9 @@
         cfg_dataset (DictConfig): Dataset config (specified in 'config/dataset')
         cfg_model (DictConfig): Model config (specified in 'config/model')
     """
-<<<<<<< HEAD
-    dataset = preprocess(cfg_preprop)
-    logger.info("Preparing datasets and datamodule")
-    # train val splitting
-    train, val = train_test_split(dataset, test_size=cfg_model["test_size"])
-=======
-    dataset = prepare_dataset(cfg_preprop, logger)
-
-    # train val test split
-    valid_size = cfg_preprop["coles"]["valid_size"]
-    test_size = cfg_preprop["coles"]["test_size"]
-
-    train, val_test = train_test_split(
-        dataset,
-        test_size=valid_size+test_size,
-        random_state=cfg_preprop["coles"]["random_state"]
-    )
-
-    val, _ = train_test_split(
-        val_test,
-        test_size=test_size/(valid_size+test_size),
-        random_state=cfg_preprop["coles"]["random_state"]
-    )
+    train, val, test = preprocess(cfg_preprop)
 
     logger.info("Preparing datasets and datamodule")
->>>>>>> bd20b363
-
     # Define our ColesDataset wrapper from the config
     train_data: CustomColesDataset = instantiate(cfg_dataset, data=train)
     val_data: CustomColesDataset = instantiate(cfg_dataset, data=val)
@@ -82,7 +52,7 @@
         mode="max",
     )
 
-    callbacks = [model_checkpoint]
+    callbacks: list = [model_checkpoint]
 
     if cfg_model["trainer_coles"]["enable_early_stopping"]:
         early_stopping: EarlyStopping = instantiate(
