--- conflicted
+++ resolved
@@ -1,12 +1,17 @@
 """Autoencoder training script"""
 
+from pathlib import Path
 from typing import Optional
 import pandas as pd
 from hydra.utils import instantiate, call
-from omegaconf import DictConfig, OmegaConf
+from omegaconf import DictConfig, OmegaConf, open_dict
 from ptls.frames import PtlsDataModule
 from pytorch_lightning import Trainer
-from pytorch_lightning.callbacks import LearningRateMonitor, EarlyStopping
+from pytorch_lightning.callbacks import (
+    LearningRateMonitor,
+    EarlyStopping,
+    ModelCheckpoint,
+)
 from pytorch_lightning.loggers import WandbLogger
 from pytorch_lightning.loggers.base import DummyLogger
 
@@ -19,11 +24,11 @@
 
 
 def train_autoencoder(
-    cfg_preprop: DictConfig, 
-    cfg_dataset: DictConfig, 
-    cfg_model: DictConfig, 
-    cfg_validation: Optional[DictConfig] = None
-    ) -> None:
+    cfg_preprop: DictConfig,
+    cfg_dataset: DictConfig,
+    cfg_model: DictConfig,
+    cfg_validation: Optional[DictConfig] = None,
+) -> None:
     """Train autoencoder, specified in the model config, on the data, specified by the preprocessing config.
 
     Args:
@@ -43,6 +48,7 @@
         cfg_validation (DictConfig):
             the validation config, for local validation
     """
+    logger.info("Preparing data:")
     train, val, test = preprocess(cfg_preprop)
 
     ds_factory = instantiate(cfg_dataset, _partial_=True)
@@ -53,44 +59,44 @@
         **cfg_model.get("datamodule_args", {}),
     )
 
-<<<<<<< HEAD
-    module: VanillaAE = instantiate(
-        cfg_model["module_ae"],
-        encoder=instantiate(cfg_model["encoder"]), 
-        decoder=instantiate(cfg_model["decoder"])
-    )
-=======
-    if cfg_model["module_ae"]["_target_"].endswith("load_from_checkpoint"):
-        logger.info("Loading module from checkpoint...")
-        module: AbsAE = call(cfg_model["module_ae"])
+    # Initialize module
+    from_checkpoint = cfg_model["module_ae"]["_target_"].endswith("load_from_checkpoint")
+    if from_checkpoint:
+        logger.info("Loading module from checkpoint...")   
+        module: VanillaAE = call(cfg_model["module_ae"])
     else:
         logger.info("Instantiating module...")
-        module: AbsAE = instantiate(cfg_model["module_ae"], _recursive_=False)(
-            encoder_config=cfg_model["encoder"], decoder_config=cfg_model["decoder"]
+        module: VanillaAE = instantiate(
+            cfg_model["module_ae"],
+            _recursive_=False,
+            encoder=cfg_model["encoder"],
+            decoder=cfg_model["decoder"],
         )
->>>>>>> f14a3c82
 
-    callbacks = []
+    # See if in debug mode
+    fast_dev_run = cfg_model["trainer_args"].get("fast_dev_run")
 
-    if "fast_dev_run" not in cfg_model["trainer_args"]:
-        lightning_logger = WandbLogger(project="macro_micro_coles")
+    # Initialize callbacks
+    ckpt_callback = ModelCheckpoint(monitor=cfg_model["checkpoint_metric"])
+    lr_monitor_callback = LearningRateMonitor()
+    callbacks = [ckpt_callback, lr_monitor_callback]
 
-        cfg_dict = {
-            "preprocessing": OmegaConf.to_container(cfg_preprop),
-            "dataset": OmegaConf.to_container(cfg_dataset),
-            "model": OmegaConf.to_container(cfg_model)
-        }
+    if "early_stopping" in cfg_model:
+        callbacks.append(instantiate(cfg_model["early_stopping"]))
 
-        lightning_logger.experiment.config.update(cfg_dict)
-        callbacks.append(LearningRateMonitor())
-    else:
-        lightning_logger = DummyLogger()
-        
-    if "early_stopping" in cfg_model:
-        callbacks.append(
-            instantiate(cfg_model["early_stopping"])
-        )
-    
+    # Set up Wandb
+    lightning_logger = WandbLogger(
+        project="macro_micro_coles", offline=bool(fast_dev_run)
+    )
+
+    cfg_dict = {
+        "preprocessing": OmegaConf.to_container(cfg_preprop),
+        "dataset": OmegaConf.to_container(cfg_dataset),
+        "model": OmegaConf.to_container(cfg_model),
+    }
+
+    lightning_logger.experiment.config.update(cfg_dict)
+
     trainer = Trainer(
         accelerator="gpu",
         logger=lightning_logger,
@@ -100,19 +106,24 @@
     )
 
     trainer.fit(module, datamodule=datamodule)
-    trainer.test(module, datamodule=datamodule)[0]
-        
-    if cfg_validation and "fast_dev_run" not in cfg_model["trainer_args"]:
+    if Path(ckpt_callback.best_model_path).is_file():
+        module = VanillaAE.load_from_checkpoint(ckpt_callback.best_model_path)
+      
+    trainer.validate(module, datamodule=datamodule)
+    trainer.test(module, datamodule=datamodule)
+
+    if cfg_validation:
+        # Pass debug mode to validation
+        with open_dict(cfg_validation):
+            cfg_validation["trainer"]["fast_dev_run"] = fast_dev_run
+
+        logger.info("Starting validation")
         local_validation_res = local_target_validation(
-            cfg_preprop, 
-            cfg_validation,
-            (train, val, test), 
-            module.encoder
+            cfg_preprop, cfg_validation, (train, val, test), module.encoder
         )
         if isinstance(lightning_logger, WandbLogger):
             lightning_logger.log_table(
-                dataframe=local_validation_res.describe(), 
-                key="local_validation"
+                dataframe=local_validation_res.describe().reset_index(), key="local_validation"
             )
         else:
-            print(local_validation_res)+            print(local_validation_res.describe())