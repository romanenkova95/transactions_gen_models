from copy import deepcopy
from pathlib import Path
from typing import Any, Literal, Optional, Union
from omegaconf import DictConfig
from pytorch_lightning.utilities.types import STEP_OUTPUT
from pytorch_lightning import LightningModule
from sklearn import multiclass

import torch
from torch import nn, Tensor

from hydra.utils import instantiate
from torchmetrics import (
    AUROC,
    Accuracy,
    AveragePrecision,
    F1Score,
    Metric,
    MetricCollection,
    MultitaskWrapper,
    R2Score,
)
from torchmetrics.functional import auroc, f1_score, r2_score, average_precision

from ptls.data_load import PaddedBatch
from ptls.nn.seq_encoder.containers import SeqEncoderContainer

from pytorch_lightning.utilities.types import LRSchedulerTypeUnion
from src.nn.decoders.base import AbsDecoder
from src.utils.logging_utils import get_logger

logger = get_logger(name=__name__)


class VanillaAE(LightningModule):
    """A vanilla autoencoder, without masking, just encodes target sequence and then restores it.
    Logs train/val/test losses:
     - a CrossEntropyLoss on mcc codes
     - an MSELoss on amounts
    and train/val/test metrics:
     - a macro-averaged multiclass f1-score on mcc codes
     - a macro-averaged multiclass auroc score on mcc codes
     - an r2-score on amounts

     Attributes:
        out_amount (nn.Linear):
            A linear layer, which restores the transaction amounts.
        out_mcc (nn.Linear):
            A linear layer, which restores the transaction mcc codes.
        amount_loss_weight (float):
            Normalized loss weight for the transaction amount MSE loss.
        mcc_loss_weight (float):
            Normalized loss weight for the transaction mcc code CE loss.
        lr (float):
            The learning rate, extracted from the optimizer_config.
        ae_output_size (int):
            The output size of the decoder.

    Notes:
        amount_loss_weight, mcc_loss_weight are normalized so that amount_loss_weight + mcc_loss_weight = 1.
        This is done to remove one hyperparameter. Loss gradient size can be managed separately through lr.

    """

    def __init__(
        self,
        loss_weights: dict[Literal["amount", "mcc"], float],
        encoder: DictConfig,
        optimizer: DictConfig,
        num_types: Optional[int],
        decoder: Optional[DictConfig] = None,
        scheduler: Optional[DictConfig] = None,
        scheduler_config: Optional[dict] = None,
        encoder_weights: Optional[str] = None,
        freeze_enc: Optional[bool] = False,
        reconstruction_len: Optional[int] = None,
    ) -> None:
        """Initialize VanillaAE internal state.

        Args:
            loss_weights (dict):
                A dictionary with keys "amount" and "mcc", mapping them to the corresponding loss weights
            encoder (SeqEncoderContainer):
                SeqEncoderContainer to be used as an encoder.
            optimizer (DictConfig):
                Optimizer dictconfig, instantiated with params kwarg.
            num_types (int):
                Amount of mcc types; clips all input to this value.
            decoder (AbsDecoder):
                AbsDecoder, to be used as the decoder.
            scheduler (Optional[DictConfig]):
                Optionally, an lr scheduler dictconfig, instantiated with optimizer kwarg
            scheduler_config (Optional[dict]):
                An lr_scheduler config for specifying scheduler-specific params, such as which metric to monitor
                See LightningModule.configure_optimizers docstring for more details.
            encoder_weights (Optional[str], optional):
                Path to encoder weights. If not specified, no weights are loaded by default.
            freeze_enc (Optional[int], optional):
                Whether to freeze the encoder module.
            reconstruction_len (Optional[int]):
                length of reconstructed batch in predict_step, optional.
                If None, determine length from batch.seq_lens.
                If int, reconstruct that many tokens.
        """
        super().__init__()
        self.save_hyperparameters()

        self.encoder: SeqEncoderContainer = instantiate(encoder)
        self.num_types = num_types
        self.decoder: AbsDecoder = (
            instantiate(decoder) if decoder else AbsDecoder(self.encoder.embedding_size)
        )

        self.ae_output_size = self.decoder.output_size

        if encoder_weights:
            self.encoder.load_state_dict(torch.load(Path(encoder_weights)))

        self.freeze_enc = freeze_enc
        if freeze_enc:
            logger.info("Freezing encoder weights")
            self.encoder.requires_grad_(False)

<<<<<<< HEAD
        self.amount_head = instantiate(amount_head, in_channels=self.ae_output_size)
        self.mcc_head = instantiate(mcc_head, in_channels=self.ae_output_size)
=======
        if unfreeze_dec_after:
            logger.info("Freezing decoder weights")
            self.decoder.requires_grad_(False)

        self.amount_head = nn.Linear(self.ae_output_size, 1)
        self.mcc_head = nn.Linear(self.ae_output_size, self.num_types)
>>>>>>> a7f90fbe

        self.optimizer_dictconfig = optimizer
        self.scheduler_dictconfig = scheduler
        self.scheduler_config = scheduler_config or {}

        self.amount_loss_weight = loss_weights["amount"] / sum(loss_weights.values())
        self.mcc_loss_weight = loss_weights["mcc"] / sum(loss_weights.values())

        self.mcc_criterion = nn.CrossEntropyLoss(ignore_index=0)
        self.amount_criterion = nn.MSELoss()

        self.reconstruction_len = reconstruction_len

        multiclass_args: dict[str, Any] = dict(
            task="multiclass",
            num_classes=self.num_types,
            ignore_index=0,
        )

        MetricsType = dict[Literal["mcc", "amount"], MetricCollection]
        def make_metrics(stage: str) -> MetricsType:
            return nn.ModuleDict({
                "mcc": MetricCollection(
                    AUROC(**multiclass_args, average="weighted"),
                    F1Score(**multiclass_args, average="micro"),
                    AveragePrecision(**multiclass_args, average="weighted"),
                    Accuracy(**multiclass_args, average="micro"),
                    prefix=stage
                ),
                "amount": MetricCollection(R2Score(), prefix=stage),
            }) # type: ignore

        self.train_metrics: MetricsType = make_metrics("train")
        self.val_metrics: MetricsType = make_metrics("val")
        self.test_metrics: MetricsType = make_metrics("test")

    @property
    def metric_name(self):
        return "val_loss"
    
    def train(self, mode: bool = True): # eval encoder if needed
        super().train(mode)
        if self.freeze_enc:
            self.encoder.eval()
            
        return self

    def forward(
        self, batch: PaddedBatch, L: Optional[int] = None
    ) -> tuple[Tensor, Tensor, Union[PaddedBatch, Tensor], Tensor]:
        """Run the forward pass of the VanillaAE module.
        Pass the batch through the autoencoder, and afterwards pass it through mcc_head & amount_head.
        to get the respective targets.

        Args:
            batch (PaddedBatch): Input batch of raw transactional data.
            L (int): Optionally, specify length of decoded sequence

        Returns:
            tuple[Tensor, Tensor]:
                tuple of tensors:
                    - Predicted mcc logits, shape (B, L, mcc_vocab_size + 1)
                    - predicted amounts, shape (B, L)
                    - Latent embeddings
                    - Pad mask

        Notes:
            The padding elements, determined by the padding mask of the input PaddedBatch,
            are zeroed out to prevent gradient flow.

        """
        latent_embeddings: Union[PaddedBatch, Tensor] = self.encoder(batch)

        L = L or batch.seq_feature_shape[1]
        if self.encoder.is_reduce_sequence:
            # Encoder returned batch of single-vector embeddings (one per input sequence),
            # need to pass shape for decoder to construct output sequence
            seqs_after_lstm = self.decoder(latent_embeddings, L)
        else:
            # Encoder returned PaddedBatch of embeddings
            seqs_after_lstm = self.decoder(latent_embeddings.payload)  # type: ignore

        mcc_pred: Tensor = self.mcc_head(seqs_after_lstm)
        amount_pred: Tensor = self.amount_head(seqs_after_lstm).squeeze(dim=-1)

        # mask to calculate losses & metrics on
        nonpad_mask = batch.seq_len_mask.bool()
        return mcc_pred, amount_pred, latent_embeddings, nonpad_mask

    def _calculate_losses(
        self,
        mcc_pred: Tensor,
        amount_pred: Tensor,
        mcc_target: Tensor,
        amount_target: Tensor,
        mask: Tensor,
    ) -> dict[str, Tensor]:
        """Calculate the losses, weigh them with respective weights

        Args:
            mcc_pred (Tensor): Predicted mcc logits, (B, L, mcc_vocab_size).
            amount_pred (Tensor): Predicted amounts, (B, L).
            mcc_target (Tensor): target mcc codes.
            amount_target (Tensor): target amounts.
            mask (Tensor): mask of non-padding elements

        Returns:
            Dictionary of losses, with keys loss, loss_mcc, loss_amt.
        """
        mcc_loss = self.mcc_criterion(mcc_pred[mask], mcc_target[mask])
        amount_loss = self.amount_criterion(amount_pred[mask], amount_target[mask])

        total_loss = (
            self.mcc_loss_weight * mcc_loss + self.amount_loss_weight * amount_loss
        )

        return {"loss": total_loss, "loss_mcc": mcc_loss, "loss_amt": amount_loss}

    def shared_step(
        self,
        stage: Literal["train", "val", "test"],
        batch: PaddedBatch,
        *args,
        **kwargs,
    ) -> STEP_OUTPUT:
        """Generalized function to do a train/val/test step.

        Args:
            stage (str): train, val, or test, depending on the stage.
            batch (PaddedBatch): Input.
            batch_idx (int): ignored

        Returns:
            STEP_OUTPUT:
                if stage == "train", returns total loss.
                else returns a dictionary of metrics.
        """
        batch.payload["mcc_code"] = torch.clip(
            batch.payload["mcc_code"], 0, self.num_types - 1
        )
        
        mcc_pred, amount_pred, _, nonpad_mask = self(
            batch
        )  # (B * S, L, MCC_N), (B * S, L)
        mcc_target = batch.payload["mcc_code"]
        amount_target = torch.log(batch.payload["amount"] + 1)  # Logarithmize targets

        loss_dict = self._calculate_losses(
            mcc_pred, amount_pred, mcc_target, amount_target, nonpad_mask
        )

        metrics = {
            "train": self.train_metrics,
            "val": self.val_metrics,
            "test": self.test_metrics,
        }[stage]

        metrics["mcc"].update(mcc_pred[nonpad_mask], mcc_target[nonpad_mask])
        metrics["amount"].update(amount_pred[nonpad_mask], amount_target[nonpad_mask])

        self.log_dict(
            {f"{stage}_{k}": v for k, v in loss_dict.items()},
            on_step=False,
            on_epoch=True,
            batch_size=batch.seq_feature_shape[0],
        )
        
        for metric in metrics.values():
            self.log_dict(
                metric, # type: ignore
                on_step=False,
                on_epoch=True,
                batch_size=batch.seq_feature_shape[0],
            )

        return loss_dict["loss"]

    def training_step(self, *args, **kwargs) -> STEP_OUTPUT:
        return self.shared_step("train", *args, **kwargs)

    def validation_step(self, *args, **kwargs) -> Union[STEP_OUTPUT, None]:
        return self.shared_step("val", *args, **kwargs)

    def test_step(self, *args, **kwargs) -> Union[STEP_OUTPUT, None]:
        return self.shared_step("test", *args, **kwargs)

    def predict_step(
        self, batch: PaddedBatch, batch_idx: int, dataloader_idx: int = 0
    ) -> Union[tuple[list[Tensor], list[Tensor]], tuple[Tensor, Tensor]]:
        """Run the predict step: forward pass for the input batch, and trim padding in output.

        Args:
            batch (PaddedBatch): input padded batch
            batch_idx (int): ignored
            dataloader_idx (int, optional): ignored

        Returns:
            tuple[list[Tensor], list[Tensor]]:
                - list of predicted mcc logits, (B, L_i, mcc_vocab_size)
                - list of predicted amounts, (B, L_i)
                Note that L_i (i=0...B-1) is different for each element of the batch,
                for this reason we return a list and not a tensor.
        """
        mcc_pred: Tensor  # (B, L, MCC_NUM)
        amount_pred: Tensor  # (B, L)
        mcc_pred, amount_pred, _, _ = self(batch, self.reconstruction_len)
        if self.reconstruction_len:
            return mcc_pred, torch.exp(amount_pred)
        else:
            lens_mask = batch.seq_len_mask.bool()
            lens = batch.seq_lens.tolist()

            mcc_pred_trim = mcc_pred[lens_mask]
            amount_pred_trim = amount_pred[lens_mask]

            return mcc_pred_trim.split(lens), torch.exp(amount_pred_trim).split(lens)

    def configure_optimizers(self):
        optimizer = instantiate(self.optimizer_dictconfig, params=self.parameters())

        if self.scheduler_dictconfig:
            scheduler = instantiate(self.scheduler_dictconfig, optimizer=optimizer)
            scheduler_config = {"scheduler": scheduler, **self.scheduler_config}

            return [optimizer], [scheduler_config]

        return optimizer

    # Overriding lr_scheduler_step to fool the exception (which doesn't appear in later versions of pytorch_lightning):
    # pytorch_lightning.utilities.exceptions.MisconfigurationException:
    #   The provided lr scheduler `...` doesn't follow PyTorch's LRScheduler API.
    #   You should override the `LightningModule.lr_scheduler_step` hook with your own logic if you are using a custom LR scheduler.
    def lr_scheduler_step(
        self, scheduler: LRSchedulerTypeUnion, optimizer_idx: int, metric
    ) -> None:
        return super().lr_scheduler_step(scheduler, optimizer_idx, metric)<|MERGE_RESOLUTION|>--- conflicted
+++ resolved
@@ -121,17 +121,8 @@
             logger.info("Freezing encoder weights")
             self.encoder.requires_grad_(False)
 
-<<<<<<< HEAD
-        self.amount_head = instantiate(amount_head, in_channels=self.ae_output_size)
-        self.mcc_head = instantiate(mcc_head, in_channels=self.ae_output_size)
-=======
-        if unfreeze_dec_after:
-            logger.info("Freezing decoder weights")
-            self.decoder.requires_grad_(False)
-
         self.amount_head = nn.Linear(self.ae_output_size, 1)
         self.mcc_head = nn.Linear(self.ae_output_size, self.num_types)
->>>>>>> a7f90fbe
 
         self.optimizer_dictconfig = optimizer
         self.scheduler_dictconfig = scheduler
