--- conflicted
+++ resolved
@@ -11,9 +11,7 @@
 from ptls.data_load.datasets import MemoryMapDataset
 from ptls.data_load.iterable_processing import SeqLenFilter
 from ptls.frames.coles import ColesDataset
-<<<<<<< HEAD
 from ptls.frames.coles.split_strategy import SampleRandom
-=======
 from ptls.frames.coles.split_strategy import SampleRandom, AbsSplit
 from ptls.data_load.utils import collate_feature_dict
 from ptls.data_load.padded_batch import PaddedBatch
@@ -53,7 +51,6 @@
         # crop last 'seq_len' record as we do not have local labels for them
         start_pos = date_range[0 : date_len - self.seq_len : self.stride]
         return [date_range[s:s + self.seq_len] for s in start_pos]
->>>>>>> af981365
 
 
 class CustomColesDataset(ColesDataset):
@@ -85,8 +82,6 @@
         super().__init__(
             MemoryMapDataset(data, [SeqLenFilter(min_len)]),
             SampleRandom(split_count, random_min_seq_len, random_max_seq_len),
-<<<<<<< HEAD
-=======
             col_time,
             *args, **kwargs
         )
@@ -120,7 +115,6 @@
         super().__init__(
             MemoryMapDataset(data, [SeqLenFilter(min_len)]),
             SampleAll(seq_len, stride),
->>>>>>> af981365
             col_time,
             *args, **kwargs
         )
