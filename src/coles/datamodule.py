--- conflicted
+++ resolved
@@ -1,15 +1,10 @@
 """
 Custom coles datamodule
 """
-<<<<<<< HEAD
 from typing import Dict, List
 
 import numpy as np
 import torch
-=======
-import torch
-
->>>>>>> 210127e9
 from ptls.data_load.datasets import MemoryMapDataset
 from ptls.data_load.iterable_processing import SeqLenFilter
 from ptls.frames.coles import ColesDataset
