import logging
import os

import hydra
from hydra.core.hydra_config import HydraConfig
from omegaconf import DictConfig, OmegaConf
from pytorch_lightning.utilities.seed import reset_seed, seed_everything
import wandb

from src import learn
from src.preprocessing import preprocess
from src.utils.logging_utils import get_logger
from src.local_validation.local_validation_pipeline import local_target_validation
from src.global_validation.global_validation_pipeline import global_target_validation

logging.basicConfig(level=logging.INFO)
logger = get_logger(name=__name__)


@hydra.main(version_base=None, config_path="config", config_name="master.yaml")
def main(cfg: DictConfig) -> None:
    run(cfg)


def run(cfg: DictConfig):
    if not cfg:
        raise ValueError(
            "Empty or no config! Please run with --config-name argument with valid config name"
        )

    # Setup names & log config
    hydra_cfg = HydraConfig.get()
    preproc_name: str = hydra_cfg.runtime.choices["preprocessing"]
    backbone_name: str = hydra_cfg.runtime.choices["backbone"]
    val_names: list[str] = cfg.get("validation", {}).keys()
    lightning_logger_name = hydra_cfg.runtime.choices.get("logger", "tensorboard")
    if "wandb" in lightning_logger_name:
        wandb.init(
            project="macro_micro_coles", 
            config=OmegaConf.to_container(cfg), # type: ignore
            tags=[preproc_name, backbone_name, *val_names]
        )
        
    data = preprocess(cfg["preprocessing"])
    seed = seed_everything(cfg.get("seed"))
    experiment_name = f"{backbone_name}_{preproc_name}_{seed}"
    
    if cfg["pretrain"]:
        logger.info(f"Experiment {experiment_name}...")
        learn(
            data=data,
            backbone_cfg=cfg["backbone"],
<<<<<<< HEAD
            logger_cfg=cfg.get("logger"),
            encoder_save_name=backbone_name,
=======
            logger_cfg=cfg["logger"],
            encoder_save_name=experiment_name,
>>>>>>> a7f90fbe
        )

    for val_name, cfg_validation in cfg.get("validation", {}).items():
        reset_seed() # get seed from os.environ["PL_GLOBAL_SEED"]
        logger.info(f"{val_name} validation for {experiment_name}")
        if val_name.startswith("global_target"):
            res = global_target_validation(
                data=data, 
                cfg_encoder=cfg["backbone"]["encoder"], 
                cfg_validation=cfg_validation, 
                encoder_name=experiment_name
            )
        else:
            res = local_target_validation(
                data=data,
                cfg_encoder=cfg["backbone"]["encoder"],
                cfg_validation=cfg_validation,
<<<<<<< HEAD
                cfg_logger=cfg.get("logger"),
                encoder_name=backbone_name,
                val_name=val_name,
=======
                cfg_logger=cfg["logger"],
                encoder_name=experiment_name,
                val_name=f"{experiment_name}_{val_name}",
>>>>>>> a7f90fbe
            )

        print(res)

    wandb.finish()


if __name__ == "__main__":
    main()<|MERGE_RESOLUTION|>--- conflicted
+++ resolved
@@ -50,13 +50,8 @@
         learn(
             data=data,
             backbone_cfg=cfg["backbone"],
-<<<<<<< HEAD
-            logger_cfg=cfg.get("logger"),
-            encoder_save_name=backbone_name,
-=======
             logger_cfg=cfg["logger"],
             encoder_save_name=experiment_name,
->>>>>>> a7f90fbe
         )
 
     for val_name, cfg_validation in cfg.get("validation", {}).items():
@@ -74,15 +69,9 @@
                 data=data,
                 cfg_encoder=cfg["backbone"]["encoder"],
                 cfg_validation=cfg_validation,
-<<<<<<< HEAD
-                cfg_logger=cfg.get("logger"),
-                encoder_name=backbone_name,
-                val_name=val_name,
-=======
                 cfg_logger=cfg["logger"],
                 encoder_name=experiment_name,
-                val_name=f"{experiment_name}_{val_name}",
->>>>>>> a7f90fbe
+                val_name=val_name,
             )
 
         print(res)
